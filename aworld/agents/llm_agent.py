# coding: utf-8
# Copyright (c) 2025 inclusionAI.
import json
import time
import traceback
import uuid
from collections import OrderedDict
from typing import Dict, Any, List, Union, Callable

import aworld.trace as trace
from aworld.config import ToolConfig
from aworld.config.conf import AgentConfig, ConfigDict, ContextRuleConfig, OptimizationConfig, \
    LlmCompressionConfig
from aworld.core.agent.agent_desc import get_agent_desc
from aworld.core.agent.base import BaseAgent, AgentResult, is_agent_by_name, is_agent
from aworld.core.common import Observation, ActionModel
from aworld.core.context.base import AgentContext
from aworld.core.context.base import Context
from aworld.core.context.processor.prompt_processor import PromptProcessor
from aworld.core.event import eventbus
from aworld.core.event.base import Message, ToolMessage, Constants, AgentMessage
from aworld.core.memory import MemoryConfig, MemoryBase
from aworld.core.tool.base import ToolFactory, AsyncTool, Tool
from aworld.core.tool.tool_desc import get_tool_desc
from aworld.events.util import send_message
from aworld.logs.util import logger, color_log, Color, trace_logger
from aworld.mcp_client.utils import sandbox_mcp_tool_desc_transform
from aworld.memory.main import MemoryFactory
from aworld.memory.models import MessageMetadata, MemoryAIMessage, MemoryToolMessage, MemoryHumanMessage, \
    MemorySystemMessage, MemoryMessage
from aworld.models.llm import get_llm_model, call_llm_model, acall_llm_model, acall_llm_model_stream
from aworld.models.model_response import ModelResponse, ToolCall
from aworld.models.utils import tool_desc_transform, agent_desc_transform
from aworld.output import Outputs
from aworld.output.base import StepOutput, MessageOutput
from aworld.runners.hook.hooks import HookPoint
from aworld.utils.common import sync_exec, nest_dict_counter


class Agent(BaseAgent[Observation, List[ActionModel]]):
    """Basic agent for unified protocol within the framework."""

    def __init__(self,
                 conf: Union[Dict[str, Any], ConfigDict, AgentConfig],
                 resp_parse_func: Callable[..., Any] = None,
                 memory: MemoryBase = None,
                 **kwargs):
        """A api class implementation of agent, using the `Observation` and `List[ActionModel]` protocols.

        Args:
            conf: Agent config, supported AgentConfig, ConfigDict or dict.
            resp_parse_func: Response parse function for the agent standard output, transform llm response.
        """
        super(Agent, self).__init__(conf, **kwargs)
        conf = self.conf
        self.model_name = conf.llm_config.llm_model_name if conf.llm_config.llm_model_name else conf.llm_model_name
        self._llm = None
        if memory:
            self.memory = memory
        else:
            self.memory = MemoryFactory.from_config(MemoryConfig(provider="inmemory"))
        self.system_prompt: str = kwargs.pop("system_prompt") if kwargs.get("system_prompt") else conf.system_prompt
        self.agent_prompt: str = kwargs.get("agent_prompt") if kwargs.get("agent_prompt") else conf.agent_prompt

        self.event_driven = kwargs.pop('event_driven', conf.get('event_driven', False))
        self.handler: Callable[..., Any] = kwargs.get('handler')

        self.need_reset = kwargs.get('need_reset') if kwargs.get('need_reset') else conf.need_reset
        # whether to keep contextual information, False means keep, True means reset in every step by the agent call
        self.step_reset = kwargs.get('step_reset') if kwargs.get('step_reset') else True
        # tool_name: [tool_action1, tool_action2, ...]
        self.black_tool_actions: Dict[str, List[str]] = kwargs.get("black_tool_actions") if kwargs.get(
            "black_tool_actions") else conf.get('black_tool_actions', {})
        self.resp_parse_func = resp_parse_func if resp_parse_func else self.response_parse
        self.history_messages = kwargs.get("history_messages") if kwargs.get("history_messages") else 100
        self.use_tools_in_prompt = kwargs.get('use_tools_in_prompt', conf.use_tools_in_prompt)
        self.context_rule = kwargs.get("context_rule") if kwargs.get("context_rule") else conf.context_rule
        self.tools_instances = {}
        self.tools_conf = {}



    def reset(self, options: Dict[str, Any]):
        logger.info("[LLM_AGENT] reset start")
        super().reset(options)
        if self.memory:
            # self.memory.delete_items(message_type='message', session_id=self._agent_context.get_task().session_id, task_id=self._agent_context.get_task().id, filters={"user_id": self._agent_context.get_user()})
            if self._agent_context:
                session_id = self._agent_context.get_task().session_id
                task_id = self._agent_context.get_task().id
                user_id = self._agent_context.get_user()
                self.memory.delete_items(message_type='message', session_id=session_id, task_id=task_id, filters={"user_id": user_id})

        else:
            self.memory = MemoryFactory.from_config(MemoryConfig(provider=options.pop("memory_store") if options.get("memory_store") else "inmemory"))
        logger.info("[LLM_AGENT] reset finished")

    def set_tools_instances(self, tools, tools_conf):
        self.tools_instances = tools
        self.tools_conf = tools_conf

    @property
    def llm(self):
        # lazy
        if self._llm is None:
            llm_config = self.conf.llm_config or None
            conf = llm_config if llm_config and (
                    llm_config.llm_provider or llm_config.llm_base_url or llm_config.llm_api_key or llm_config.llm_model_name) else self.conf
            self._llm = get_llm_model(conf)
        return self._llm

    def _env_tool(self):
        """Description of agent as tool."""
        return tool_desc_transform(get_tool_desc(),
                                   tools=self.tool_names if self.tool_names else [],
                                   black_tool_actions=self.black_tool_actions)

    def _handoffs_agent_as_tool(self):
        """Description of agent as tool."""
        return agent_desc_transform(get_agent_desc(),
                                    agents=self.handoffs if self.handoffs else [])

    def _mcp_is_tool(self):
        """Description of mcp servers are tools."""
        try:
            return sync_exec(sandbox_mcp_tool_desc_transform, self.mcp_servers, self.mcp_config)
        except Exception as e:
            logger.error(f"mcp_is_tool error: {traceback.format_exc()}")
            return []

    def desc_transform(self):
        """Transform of descriptions of supported tools, agents, and MCP servers in the framework to support function calls of LLM."""

        # Stateless tool
        self.tools = self._env_tool()
        # Agents as tool
        self.tools.extend(self._handoffs_agent_as_tool())
        # MCP servers are tools
        self.tools.extend(self._mcp_is_tool())
        # load to context
        self.agent_context.set_tools(self.tools)
        return self.tools

    async def async_desc_transform(self):
        """Transform of descriptions of supported tools, agents, and MCP servers in the framework to support function calls of LLM."""

        # Stateless tool
        self.tools = self._env_tool()
        # Agents as tool
        self.tools.extend(self._handoffs_agent_as_tool())
        # MCP servers are tools
        # todo sandbox
        if self.sandbox:
            sand_box = self.sandbox
            mcp_tools = await sand_box.mcpservers.list_tools()
            self.tools.extend(mcp_tools)
        else:
            self.tools.extend(await sandbox_mcp_tool_desc_transform(self.mcp_servers, self.mcp_config))
        # load to agent context
        self.agent_context.set_tools(self.tools)

    def messages_transform(self,
                           content: str,
                           image_urls: List[str] = None,
                           observation: Observation = None,
                           **kwargs):
        """Transform the original content to LLM messages of native format.

        Args:
            content: User content.
            image_urls: List of images encoded using base64.
            sys_prompt: Agent system prompt.
            max_step: The maximum list length obtained from memory.
        Returns:
            Message list for LLM.
        """
        agent_prompt = self.agent_context.agent_prompt
        messages = []

        ## append sys_prompt to memory
        sys_prompt = self.agent_context.system_prompt
        if sys_prompt:
            self._add_system_message_to_memory()

        ## append observation to memory
        if observation.is_tool_result:
            for action_item in observation.action_result:
                content = action_item.content
                tool_call_id = action_item.tool_call_id
                self._add_tool_result_to_memory(tool_call_id, content)
        else:
            content = observation.content
            if agent_prompt and '{task}' in agent_prompt:
                content = agent_prompt.format(task=content)
            if image_urls:
                urls = [{'type': 'text', 'text': content}]
                for image_url in image_urls:
                    urls.append({'type': 'image_url', 'image_url': {"url": image_url}})
                content = urls
            self._add_human_input_to_memory(content)


        ## from memory get last n messages
        histories = self.memory.get_last_n(self.history_messages, filters={
            "agent_id": self._agent_context.agent_id,
            "session_id": self._agent_context._context.session_id,
            "task_id": self._agent_context._context.task_id,
            "message_type": "message"
        })
        if histories:
            # default use the first tool call
            for history in histories:
                if isinstance(history, MemoryMessage):
                    messages.append(history.to_openai_message())
                else:
                    if not self.use_tools_in_prompt and "tool_calls" in history.metadata and history.metadata[
                        'tool_calls']:
                        messages.append({'role': history.metadata['role'], 'content': history.content,
                                         'tool_calls': [history.metadata["tool_calls"][0]]})
                    else:
                        messages.append({'role': history.metadata['role'], 'content': history.content,
                                         "tool_call_id": history.metadata.get("tool_call_id")})

        ## truncate and other process
        try:
            messages = self._process_messages(messages=messages, agent_context=self.agent_context, context=self.context)
        except Exception as e:
            logger.warning(f"Failed to process messages in messages_transform: {e}")
            logger.debug(f"Process messages error details: {traceback.format_exc()}")
        self.agent_context.set_messages(messages)
        return messages

    def use_tool_list(self, resp: ModelResponse) -> List[Dict[str, Any]]:
        tool_list = []
        try:
            if resp and hasattr(resp, 'content') and resp.content:
                content = resp.content.strip()
            else:
                return tool_list
            content = content.replace('\n', '').replace('\r', '')
            response_json = json.loads(content)
            if "use_tool_list" in response_json:
                use_tool_list = response_json["use_tool_list"]
                if use_tool_list:
                    for use_tool in use_tool_list:
                        tool_name = use_tool["tool"]
                        arguments = use_tool["arguments"]
                        if tool_name and arguments:
                            tool_list.append(use_tool)

            return tool_list
        except Exception as e:
            logger.debug(f"tool_parse error, content: {resp.content}, \nerror msg: {traceback.format_exc()}")
            return tool_list

    def response_parse(self, resp: ModelResponse) -> AgentResult:
        """Default parse response by LLM."""
        results = []
        if not resp:
            logger.warning("LLM no valid response!")
            return AgentResult(actions=[], current_state=None)

        use_tool_list = self.use_tool_list(resp)
        is_call_tool = False
        content = '' if resp.content is None else resp.content
        if resp.tool_calls:
            is_call_tool = True
            for tool_call in resp.tool_calls:
                full_name: str = tool_call.function.name
                if not full_name:
                    logger.warning("tool call response no tool name.")
                    continue
                try:
                    params = json.loads(tool_call.function.arguments)
                except:
                    logger.warning(f"{tool_call.function.arguments} parse to json fail.")
                    params = {}
                # format in framework
                names = full_name.split("__")
                tool_name = names[0]
                if is_agent_by_name(tool_name):
                    param_info = params.get('content', "") + ' ' + params.get('info', '')
                    results.append(ActionModel(tool_name=tool_name,
                                               tool_call_id=tool_call.id,
                                               agent_name=self.id(),
                                               params=params,
                                               policy_info=content + param_info))
                else:
                    action_name = '__'.join(names[1:]) if len(names) > 1 else ''
                    results.append(ActionModel(tool_name=tool_name,
                                               tool_call_id=tool_call.id,
                                               action_name=action_name,
                                               agent_name=self.id(),
                                               params=params,
                                               policy_info=content))
        elif use_tool_list and len(use_tool_list) > 0:
            is_call_tool = True
            for use_tool in use_tool_list:
                full_name = use_tool["tool"]
                if not full_name:
                    logger.warning("tool call response no tool name.")
                    continue
                params = use_tool["arguments"]
                if not params:
                    logger.warning("tool call response no tool params.")
                    continue
                names = full_name.split("__")
                tool_name = names[0]
                if is_agent_by_name(tool_name):
                    param_info = params.get('content', "") + ' ' + params.get('info', '')
                    results.append(ActionModel(tool_name=tool_name,
                                               tool_call_id=use_tool.get('id'),
                                               agent_name=self.id(),
                                               params=params,
                                               policy_info=content + param_info))
                else:
                    action_name = '__'.join(names[1:]) if len(names) > 1 else ''
                    results.append(ActionModel(tool_name=tool_name,
                                               tool_call_id=use_tool.get('id'),
                                               action_name=action_name,
                                               agent_name=self.id(),
                                               params=params,
                                               policy_info=content))
        else:
            if content:
                content = content.replace("```json", "").replace("```", "")
            # no tool call, agent name is itself.
            results.append(ActionModel(agent_name=self.id(), policy_info=content))
        return AgentResult(actions=results, current_state=None, is_call_tool=is_call_tool)

    def _log_messages(self, messages: List[Dict[str, Any]]) -> None:
        """Log the sequence of messages for debugging purposes"""
        logger.info(f"[agent] Invoking LLM with {len(messages)} messages:")
        for i, msg in enumerate(messages):
            prefix = msg.get('role')
            logger.info(f"[agent] Message {i + 1}: {prefix} ===================================")
            if isinstance(msg['content'], list):
                for item in msg['content']:
                    if item.get('type') == 'text':
                        logger.info(f"[agent] Text content: {item.get('text')}")
                    elif item.get('type') == 'image_url':
                        image_url = item.get('image_url', {}).get('url', '')
                        if image_url.startswith('data:image'):
                            logger.info(f"[agent] Image: [Base64 image data]")
                        else:
                            logger.info(f"[agent] Image URL: {image_url[:30]}...")
            else:
                content = str(msg['content'])
                chunk_size = 500
                for j in range(0, len(content), chunk_size):
                    chunk = content[j:j + chunk_size]
                    if j == 0:
                        logger.info(f"[agent] Content: {chunk}")
                    else:
                        logger.info(f"[agent] Content (continued): {chunk}")

            if 'tool_calls' in msg and msg['tool_calls']:
                for tool_call in msg.get('tool_calls'):
                    if isinstance(tool_call, dict):
                        logger.info(f"[agent] Tool call: {tool_call.get('function', {}).get('name', {})} - ID: {tool_call.get('id')}")
                        args = str(tool_call.get('function', {}).get('arguments', {}))[:1000]
                        logger.info(f"[agent] Tool args: {args}...")
                    elif isinstance(tool_call, ToolCall):
                        logger.info(f"[agent] Tool call: {tool_call.function.name} - ID: {tool_call.id}")
                        args = str(tool_call.function.arguments)[:1000]
                        logger.info(f"[agent] Tool args: {args}...")

    def _agent_result(self, actions: List[ActionModel], caller: str):
        if not actions:
            raise Exception(f'{self.id()} no action decision has been made.')

        tools = OrderedDict()
        agents = []
        for action in actions:
            if is_agent(action):
                agents.append(action)
            else:
                if action.tool_name not in tools:
                    tools[action.tool_name] = []
                tools[action.tool_name].append(action)

        _group_name = None
        # agents and tools exist simultaneously, more than one agent/tool name
        if (agents and tools) or len(agents) > 1 or len(tools) > 1:
            _group_name = f"{self.id()}_{uuid.uuid1().hex}"

        # complex processing
        if _group_name:
            logger.warning(f"more than one agent an tool causing confusion, will choose the first one. {agents}")
            agents = [agents[0]] if agents else []
            for _, v in tools.items():
                actions = v
                break

        if agents:
            return AgentMessage(payload=actions,
                                caller=caller,
                                sender=self.id(),
                                receiver=actions[0].tool_name,
                                session_id=self.context.session_id if self.context else "",
                                headers={"context": self.context})
        else:
            return ToolMessage(payload=actions,
                               caller=caller,
                               sender=self.id(),
                               receiver=actions[0].tool_name,
                               session_id=self.context.session_id if self.context else "",
                               headers={"context": self.context})

    def post_run(self, policy_result: List[ActionModel], policy_input: Observation) -> Message:
        return self._agent_result(
            policy_result,
            policy_input.from_agent_name if policy_input.from_agent_name else policy_input.observer
        )

    async def async_post_run(self, policy_result: List[ActionModel], policy_input: Observation) -> Message:
        return self._agent_result(
            policy_result,
            policy_input.from_agent_name if policy_input.from_agent_name else policy_input.observer
        )

    def policy(self, observation: Observation, info: Dict[str, Any] = {}, **kwargs) -> List[ActionModel]:
        """The strategy of an agent can be to decide which tools to use in the environment, or to delegate tasks to other agents.

        Args:
            observation: The state observed from tools in the environment.
            info: Extended information is used to assist the agent to decide a policy.

        Returns:
            ActionModel sequence from agent policy
        """
        output = None
        if kwargs.get("output") and isinstance(kwargs.get("output"), StepOutput):
            output = kwargs["output"]

        # Get current step information for trace recording
        step = kwargs.get("step", 0)
        exp_id = kwargs.get("exp_id", None)
        source_span = trace.get_current_span()

        if hasattr(observation, 'context') and observation.context:
            self.task_histories = observation.context

        try:
            self._run_hooks_sync(self.context, HookPoint.PRE_LLM_CALL)
        except Exception as e:
            logger.warn(traceback.format_exc())

        self._finished = False
        self.desc_transform()
        images = observation.images if self.conf.use_vision else None
        if self.conf.use_vision and not images and observation.image:
            images = [observation.image]
            observation.images = images
        messages = self.messages_transform(content=observation.content,
                                           image_urls=observation.images,
                                           observation=observation)

        self._log_messages(messages)

        llm_response = None
        span_name = f"llm_call_{exp_id}"
        serializable_messages = self._to_serializable(messages)
        with trace.span(span_name) as llm_span:
            llm_span.set_attributes({
                "exp_id": exp_id,
                "step": step,
                "messages": json.dumps(serializable_messages, ensure_ascii=False)
            })
            if source_span:
                source_span.set_attribute("messages", json.dumps(serializable_messages, ensure_ascii=False))

            try:
                llm_response = call_llm_model(
                    self.llm,
                    messages=messages,
                    model=self.model_name,
                    temperature=self.conf.llm_config.llm_temperature,
                    tools=self.tools if not self.use_tools_in_prompt and self.tools else None
                )

                logger.info(f"Execute response: {llm_response.message}")
            except Exception as e:
                logger.warn(traceback.format_exc())
                raise e
            finally:
                if llm_response:
                    # update usage
                    self.update_context_usage(used_context_length=llm_response.usage['total_tokens'])
                    # update current step output
                    self.update_llm_output(llm_response)
                    if llm_response.error:
                        logger.info(f"llm result error: {llm_response.error}")
                    else:
                        self._add_llm_response_to_memory(llm_response)
                        # rewrite
                        self.context.context_info[self.id()] = info
                else:
                    logger.error(f"{self.id()} failed to get LLM response")
                    raise RuntimeError(f"{self.id()} failed to get LLM response")

        try:
            self._run_hooks_sync(self.context, HookPoint.POST_LLM_CALL)
        except Exception as e:
            logger.warn(traceback.format_exc())

        agent_result = sync_exec(self.resp_parse_func, llm_response)
        if not agent_result.is_call_tool:
            self._finished = True

        if output:
            output.add_part(MessageOutput(source=llm_response, json_parse=False, task_id=self.context.task_id))
            output.mark_finished()
        return agent_result.actions

    async def async_policy(self, observation: Observation, info: Dict[str, Any] = {}, **kwargs) -> List[ActionModel]:
        """The strategy of an agent can be to decide which tools to use in the environment, or to delegate tasks to other agents.

        Args:
            observation: The state observed from tools in the environment.
            info: Extended information is used to assist the agent to decide a policy.

        Returns:
            ActionModel sequence from agent policy
        """
        outputs = None
        if kwargs.get("outputs") and isinstance(kwargs.get("outputs"), Outputs):
            outputs = kwargs.get("outputs")

        # Get current step information for trace recording
        source_span = trace.get_current_span()

        if hasattr(observation, 'context') and observation.context:
            self.task_histories = observation.context

        try:
            events = []
            async for event in self.run_hooks(self.context, HookPoint.PRE_LLM_CALL):
                events.append(event)
        except Exception as e:
            logger.warn(traceback.format_exc())

        self._finished = False
        messages = await self._prepare_llm_input(observation, info, **kwargs)

        serializable_messages = self._to_serializable(messages)
        llm_response = None
        if source_span:
            source_span.set_attribute("messages", json.dumps(serializable_messages, ensure_ascii=False))
        try:
            llm_response = await self._call_llm_model(observation, messages, info, **kwargs)
        except Exception as e:
            logger.warn(traceback.format_exc())
            raise e
        finally:
            if llm_response:
                # update usage
                self.update_context_usage(used_context_length=llm_response.usage['total_tokens'])
                # update current step output
                self.update_llm_output(llm_response)

                if llm_response.error:
                    logger.info(f"llm result error: {llm_response.error}")
                else:
                    self._add_llm_response_to_memory(llm_response)
            else:
                logger.error(f"{self.id()} failed to get LLM response")
                raise RuntimeError(f"{self.id()} failed to get LLM response")

        try:
            events = []
            async for event in self.run_hooks(self.context, HookPoint.POST_LLM_CALL):
                events.append(event)
        except Exception as e:
            logger.warn(traceback.format_exc())

        agent_result = sync_exec(self.resp_parse_func, llm_response)
        if not agent_result.is_call_tool:
            self._finished = True
        return agent_result.actions

    def _to_serializable(self, obj):
        if isinstance(obj, dict):
            return {k: self._to_serializable(v) for k, v in obj.items()}
        elif isinstance(obj, list):
            return [self._to_serializable(i) for i in obj]
        elif hasattr(obj, "to_dict"):
            return obj.to_dict()
        elif hasattr(obj, "model_dump"):
            return obj.model_dump()
        elif hasattr(obj, "dict"):
            return obj.dict()
        else:
            return obj

    async def llm_and_tool_execution(self, observation: Observation, messages: List[Dict[str, str]] = [],
                                     info: Dict[str, Any] = {}, **kwargs) -> List[ActionModel]:
        """Perform combined LLM call and tool execution operations.

        Args:
            observation: The state observed from the environment
            info: Extended information to assist the agent in decision-making
            **kwargs: Other parameters

        Returns:
            ActionModel sequence. If a tool is executed, includes the tool execution result.
        """
        # Get current step information for trace recording
        llm_response = await self._call_llm_model(observation, messages, info, **kwargs)
        if llm_response:
            if llm_response.error:
                logger.info(f"llm result error: {llm_response.error}")
            else:
                self._add_llm_response_to_memory(llm_response)
        else:
            logger.error(f"{self.id()} failed to get LLM response")
            raise RuntimeError(f"{self.id()} failed to get LLM response")

        agent_result = sync_exec(self.resp_parse_func, llm_response)
        if not agent_result.is_call_tool:
            self._finished = True
            return agent_result.actions
        else:
            result = await self._execute_tool(agent_result.actions)
            return result

    async def _prepare_llm_input(self, observation: Observation, info: Dict[str, Any] = {}, **kwargs):
        """Prepare LLM input
        Args:
            observation: The state observed from the environment
            info: Extended information to assist the agent in decision-making
            **kwargs: Other parameters
        """
        await self.async_desc_transform()
        images = observation.images if self.conf.use_vision else None
        if self.conf.use_vision and not images and observation.image:
            images = [observation.image]
        messages = self.messages_transform(content=observation.content,
                                           image_urls=images, observation = observation)

        self._log_messages(messages)

        return messages

    def _process_messages(self, messages: List[Dict[str, Any]], agent_context: AgentContext = None,
                          context: Context = None) -> Message:
        origin_messages = messages
        st = time.time()
        with trace.span(f"llm_context_process", attributes={
            "start_time": st
        }) as compress_span:
            if agent_context.context_rule is None:
                logger.debug('debug|skip process_messages context_rule is None')
                return messages
            origin_len = compressed_len = len(str(messages))
            origin_messages_count = truncated_messages_count = len(messages)
            try:
                prompt_processor = PromptProcessor(agent_context)
                result = prompt_processor.process_messages(messages, context)
                messages = result.processed_messages

                compressed_len = len(str(messages))
                truncated_messages_count = len(messages)
                logger.debug(
                    f'debug|llm_context_process|{origin_len}|{compressed_len}|{origin_messages_count}|{truncated_messages_count}|\n|{origin_messages}\n|{messages}')
                return messages
            finally:
                compress_span.set_attributes({
                    "end_time": time.time(),
                    "duration": time.time() - st,
                    # messages length
                    "origin_messages_count": origin_messages_count,
                    "truncated_messages_count": truncated_messages_count,
                    "truncated_ratio": round(truncated_messages_count / origin_messages_count, 2),
                    # token length
                    "origin_len": origin_len,
                    "compressed_len": compressed_len,
                    "compress_ratio": round(compressed_len / origin_len, 2)
                })

    async def _call_llm_model(self, observation: Observation, messages: List[Dict[str, str]] = [],
                              info: Dict[str, Any] = {}, **kwargs) -> ModelResponse:
        """Perform LLM call
        Args:
            observation: The state observed from the environment
            info: Extended information to assist the agent in decision-making
            **kwargs: Other parameters
        Returns:
            LLM response
        """
        outputs = None
        if kwargs.get("outputs") and isinstance(kwargs.get("outputs"), Outputs):
            outputs = kwargs.get("outputs")
        if not messages:
            messages = await self._prepare_llm_input(observation, self.agent_context, **kwargs)

        llm_response = None
        source_span = trace.get_current_span()
        serializable_messages = self._to_serializable(messages)

        if source_span:
            source_span.set_attribute("messages", json.dumps(serializable_messages, ensure_ascii=False))

        try:
            stream_mode = kwargs.get("stream", False)
            if stream_mode:
                llm_response = ModelResponse(id="", model="", content="", tool_calls=[])
                resp_stream = acall_llm_model_stream(
                    self.llm,
                    messages=messages,
                    model=self.model_name,
                    temperature=self.conf.llm_config.llm_temperature,
                    tools=self.tools if not self.use_tools_in_prompt and self.tools else None,
                    stream=True
                )

                async def async_call_llm(resp_stream, json_parse=False):
                    llm_resp = ModelResponse(id="", model="", content="", tool_calls=[])

                    # Async streaming with acall_llm_model
                    async def async_generator():
                        async for chunk in resp_stream:
                            if chunk.content:
                                llm_resp.content += chunk.content
                                yield chunk.content
                            if chunk.tool_calls:
                                llm_resp.tool_calls.extend(chunk.tool_calls)
                            if chunk.error:
                                llm_resp.error = chunk.error
                            llm_resp.id = chunk.id
                            llm_resp.model = chunk.model
                            llm_resp.usage = nest_dict_counter(llm_resp.usage, chunk.usage)

                    return MessageOutput(source=async_generator(),
                                         json_parse=json_parse,
                                         task_id=self.context.task_id), llm_resp

                output, response = await async_call_llm(resp_stream)
                llm_response = response

                if eventbus is not None and resp_stream:
                    output_message = Message(
                        category=Constants.OUTPUT,
                        payload=output,
                        sender=self.id(),
                        session_id=self.context.session_id if self.context else "",
                        headers={"context": self.context}
                    )
                    await eventbus.publish(output_message)
                elif not self.event_driven and outputs:
                    outputs.add_output(output)

            else:
                llm_response = await acall_llm_model(
                    self.llm,
                    messages=messages,
                    model=self.model_name,
                    temperature=self.conf.llm_config.llm_temperature,
                    tools=self.tools if not self.use_tools_in_prompt and self.tools else None,
                    stream=kwargs.get("stream", False)
                )
                if eventbus is None:
                    logger.warn("=============== eventbus is none ============")
                if eventbus is not None and llm_response:
                    await eventbus.publish(Message(
                        category=Constants.OUTPUT,
                        payload=llm_response,
                        sender=self.id(),
                        session_id=self.context.session_id if self.context else "",
                        headers={"context": self.context}
                    ))
                elif not self.event_driven and outputs:
                    outputs.add_output(MessageOutput(source=llm_response,
                                                     json_parse=False,
                                                     task_id=self.context.task_id))

            logger.info(f"Execute response: {json.dumps(llm_response.to_dict(), ensure_ascii=False)}")


        except Exception as e:
            logger.warn(traceback.format_exc())
            raise e
        finally:
            return llm_response

    async def _execute_tool(self, actions: List[ActionModel]) -> Any:
        """Execute tool calls

        Args:
            action: The action(s) to execute

        Returns:
            The result of tool execution
        """
        tool_actions = []
        for act in actions:
            if is_agent(act):
                continue
            else:
                tool_actions.append(act)

        msg = None
        terminated = False
        # group action by tool name
        tool_mapping = dict()
        reward = 0.0
        # Directly use or use tools after creation.
        for act in tool_actions:
            if not self.tools_instances or (self.tools_instances and act.tool_name not in self.tools):
                # Dynamically only use default config in module.
                conf = self.tools_conf.get(act.tool_name)
                if not conf:
                    conf = ToolConfig(exit_on_failure=self.task.conf.get('exit_on_failure'))
                tool = ToolFactory(act.tool_name, conf=conf, asyn=conf.use_async if conf else False)
                if isinstance(tool, Tool):
                    tool.reset()
                elif isinstance(tool, AsyncTool):
                    await tool.reset()
                tool_mapping[act.tool_name] = []
                self.tools_instances[act.tool_name] = tool
            if act.tool_name not in tool_mapping:
                tool_mapping[act.tool_name] = []
            tool_mapping[act.tool_name].append(act)

        observation = None

        for tool_name, action in tool_mapping.items():
            # Execute action using browser tool and unpack all return values
            if isinstance(self.tools_instances[tool_name], Tool):
                message = self.tools_instances[tool_name].step(action)
            elif isinstance(self.tools_instances[tool_name], AsyncTool):
                # todo sandbox
                message = await self.tools_instances[tool_name].step(action, agent=self)
            else:
                logger.warning(f"Unsupported tool type: {self.tools_instances[tool_name]}")
                continue

            observation, reward, terminated, _, info = message.payload

            # Check if there's an exception in info
            if info.get("exception"):
                color_log(f"Agent {self.id()} _execute_tool failed with exception: {info['exception']}",
                          color=Color.red)
                msg = f"Agent {self.id()} _execute_tool failed with exception: {info['exception']}"
            logger.info(f"Agent {self.id()} _execute_tool finished by tool action: {action}.")
            log_ob = Observation(content='' if observation.content is None else observation.content,
                                 action_result=observation.action_result)
            trace_logger.info(f"{tool_name} observation: {log_ob}", color=Color.green)

            self._add_tool_result_to_memory(action[0].tool_call_id, observation.action_result)
        return [ActionModel(agent_name=self.id(), policy_info=observation.content)]

    def _init_context(self, context: Context):
        super()._init_context(context)
        # Generate default configuration when context_rule is empty
        llm_config = self.conf.llm_config
        context_rule = self.context_rule
        if context_rule is None:
            context_rule = ContextRuleConfig(
                optimization_config=OptimizationConfig(
                    enabled=True,
                    max_token_budget_ratio=1.0
                ),
                llm_compression_config=LlmCompressionConfig(
                    enabled=False  # Compression disabled by default
                )
            )
        self.agent_context.set_model_config(llm_config)
        self.agent_context.context_rule = context_rule
        self.agent_context.system_prompt = self.system_prompt
        self.agent_context.agent_prompt = self.agent_prompt
        logger.debug(f'init_context llm_agent {self.name()} {self.agent_context} {self.conf} {self.context_rule}')

    def update_system_prompt(self, system_prompt: str):
        self.system_prompt = system_prompt
        self.agent_context.system_prompt = system_prompt
        logger.info(f"Agent {self.name()} system_prompt updated")

    def update_agent_prompt(self, agent_prompt: str):
        self.agent_prompt = agent_prompt
        self.agent_context.agent_prompt = agent_prompt
        logger.info(f"Agent {self.name()} agent_prompt updated")

    def update_context_rule(self, context_rule: ContextRuleConfig):
        self.agent_context.context_rule = context_rule
        logger.info(f"Agent {self.name()} context_rule updated")

    def update_context_usage(self, used_context_length: int = None, total_context_length: int = None):
        self.agent_context.update_context_usage(used_context_length, total_context_length)
        logger.debug(f"Agent {self.name()} context usage updated: {self.agent_context.context_usage}")

    def update_llm_output(self, llm_response: ModelResponse):
        self.agent_context.set_llm_output(llm_response)
        logger.debug(f"Agent {self.name()} llm output updated: {self.agent_context.llm_output}")

    async def run_hooks(self, context: Context, hook_point: str):
        """Execute hooks asynchronously"""
        from aworld.runners.hook.hook_factory import HookFactory
        from aworld.core.event.base import Message

        # Get all hooks for the specified hook point
        all_hooks = HookFactory.hooks(hook_point)
        hooks = all_hooks.get(hook_point, [])

        for hook in hooks:
            try:
                # Create a temporary Message object to pass to the hook
                message = Message(
                    category="agent_hook",
                    payload=None,
                    sender=self.id(),
                    session_id=context.session_id if hasattr(context, 'session_id') else None,
                    headers={"context": self.context}
                )

                # Execute hook
                msg = await hook.exec(message, context)
                if msg:
                    logger.debug(f"Hook {hook.point()} executed successfully")
                    yield msg
            except Exception as e:
                logger.warning(f"Hook {hook.point()} execution failed: {traceback.format_exc()}")

    def _run_hooks_sync(self, context: Context, hook_point: str):
        """Execute hooks synchronously"""
        # Use sync_exec to execute asynchronous hook logic
        try:
            sync_exec(self.run_hooks, context, hook_point)
        except Exception as e:
            logger.warn(f"Failed to execute hooks for {hook_point}: {traceback.format_exc()}")

    @property
    def _agent_context(self) -> AgentContext:
        return self.agent_context

    def _add_system_message_to_memory(self):
        histories = self.memory.get_last_n(self.history_messages, filters={
            "agent_id": self._agent_context.agent_id,
            "session_id": self._agent_context._context.session_id,
            "task_id": self._agent_context._context.task_id,
            "message_type": "message"
        })
        if histories and len(histories) > 0:
            logger.debug(f"🧠 [MEMORY:short-term] histories is not empty, do not need add system input to agent memory")
            return
        if not self.system_prompt:
            return
        content = self.system_prompt if not self.use_tools_in_prompt else self.system_prompt.format(
            tool_list=self.tools)

        self.memory.add(MemorySystemMessage(
            content=content,
            metadata=MessageMetadata(
                session_id=self._agent_context._context.session_id,
                user_id=self._agent_context.get_user(),
                task_id=self._agent_context._context.task_id,
                agent_id=self.id(),
                agent_name=self.name(),
            )
        ))
        logger.info(
            f"🧠 [MEMORY:short-term] Added system input to agent memory:  Agent#{self.id()}, 💬 {content[:100]}...")

    def _add_human_input_to_memory(self, content: str):
        """Add user input to memory"""
        self.memory.add(MemoryHumanMessage(
            content=content,
            metadata=MessageMetadata(
                session_id=self._agent_context._context.session_id,
                user_id=self._agent_context.get_user(),
                task_id=self._agent_context._context.task_id,
                agent_id=self.id(),
                agent_name=self.name(),
            )
        ))
<<<<<<< HEAD
        logger.info(f"🧠 [MEMORY:short-term] Added human input to task memory: User#{self._agent_context.get_user()}, "
                    # f"Session#{self._agent_context.get_task().session_id}, Task#{self._agent_context.get_task().id}, "
                    f"Agent#{self.id()}, 💬 {content[:10]}...")
=======
        logger.info(f"🧠 [MEMORY:short-term] Added human input to task memory: "
                    f"User#{self._agent_context.get_user()}, "
                    f"Session#{self._agent_context._context.session_id}, "
                    f"Task#{self._agent_context._context.task_id}, "
                    f"Agent#{self.id()}, 💬 {content[:100]}...")
>>>>>>> b685e281

    def _add_llm_response_to_memory(self, llm_response):
        """Add LLM response to memory"""
        custom_prompt_tool_calls = []
        if self.use_tools_in_prompt:
            custom_prompt_tool_calls = self.use_tool_list(llm_response)

        self.memory.add(MemoryAIMessage(
            content=llm_response.content,
            tool_calls=llm_response.tool_calls if not self.use_tools_in_prompt else custom_prompt_tool_calls,
            metadata=MessageMetadata(
                session_id=self._agent_context._context.session_id,
                user_id=self._agent_context.get_user(),
                task_id=self._agent_context._context.task_id,
                agent_id=self.id(),
                agent_name=self.name(),
            )
        ))
        logger.info(f"🧠 [MEMORY:short-term] Added LLM response to task memory: User#{self._agent_context.get_user()}, "
                    f"Session#{self._agent_context._context.session_id}, "
                    f"Task#{self._agent_context._context.task_id}, Agent#{self.id()},"
                    f" 💬 tool_calls size: {len(llm_response.tool_calls) if llm_response.tool_calls else 0},"
                    f" content: {llm_response.content[:100] if llm_response.content else ''}... ")


    def _add_tool_result_to_memory(self, tool_call_id: str, tool_result: Any):
        """Add tool result to memory"""
        self.memory.add(MemoryToolMessage(
            content=tool_result,
            tool_call_id=tool_call_id,
            status="success",
            metadata=MessageMetadata(
                session_id=self._agent_context._context.session_id,
                user_id=self._agent_context.get_user(),
                task_id=self._agent_context._context.task_id,
                agent_id=self.id(),
                agent_name=self.name(),
            )
        ))
        logger.info(f"🧠 [MEMORY:short-term] Added tool result to task memory:"
                    f" User#{self._agent_context.get_user()}, "
                    f"Session#{self._agent_context._context.session_id}, "
                    f"Task#{self._agent_context._context.task_id}, "
                    f"Agent#{self.id()}, 💬 tool_call_id: {tool_call_id} ")


<|MERGE_RESOLUTION|>--- conflicted
+++ resolved
@@ -731,9 +731,7 @@
                             llm_resp.model = chunk.model
                             llm_resp.usage = nest_dict_counter(llm_resp.usage, chunk.usage)
 
-                    return MessageOutput(source=async_generator(),
-                                         json_parse=json_parse,
-                                         task_id=self.context.task_id), llm_resp
+                    return MessageOutput(source=async_generator(), json_parse=json_parse), llm_resp
 
                 output, response = await async_call_llm(resp_stream)
                 llm_response = response
@@ -770,9 +768,7 @@
                         headers={"context": self.context}
                     ))
                 elif not self.event_driven and outputs:
-                    outputs.add_output(MessageOutput(source=llm_response,
-                                                     json_parse=False,
-                                                     task_id=self.context.task_id))
+                    outputs.add_output(MessageOutput(source=llm_response, json_parse=False))
 
             logger.info(f"Execute response: {json.dumps(llm_response.to_dict(), ensure_ascii=False)}")
 
@@ -973,17 +969,11 @@
                 agent_name=self.name(),
             )
         ))
-<<<<<<< HEAD
-        logger.info(f"🧠 [MEMORY:short-term] Added human input to task memory: User#{self._agent_context.get_user()}, "
-                    # f"Session#{self._agent_context.get_task().session_id}, Task#{self._agent_context.get_task().id}, "
-                    f"Agent#{self.id()}, 💬 {content[:10]}...")
-=======
         logger.info(f"🧠 [MEMORY:short-term] Added human input to task memory: "
                     f"User#{self._agent_context.get_user()}, "
                     f"Session#{self._agent_context._context.session_id}, "
                     f"Task#{self._agent_context._context.task_id}, "
                     f"Agent#{self.id()}, 💬 {content[:100]}...")
->>>>>>> b685e281
 
     def _add_llm_response_to_memory(self, llm_response):
         """Add LLM response to memory"""
