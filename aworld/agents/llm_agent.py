--- conflicted
+++ resolved
@@ -91,21 +91,6 @@
     def reset(self, options: Dict[str, Any]):
         logger.info("[LLM_AGENT] reset start")
         super().reset(options)
-<<<<<<< HEAD
-        if self.memory:
-            # self.memory.delete_items(message_type='message', session_id=self.context.get_task().session_id, task_id=self.context.get_task().id, filters={"user_id": self.context.get_user()})
-            if self.context:
-                session_id = self.context.session_id
-                task_id = self.context.task_id
-                user_id = self.context.user
-                self.memory.delete_items(
-                    message_type='message', session_id=session_id, task_id=task_id, filters={"user_id": user_id})
-
-        else:
-            self.memory = MemoryFactory.from_config(MemoryConfig(provider=options.pop(
-                "memory_store") if options.get("memory_store") else "inmemory"))
-=======
->>>>>>> 05669161
         logger.info("[LLM_AGENT] reset finished")
 
     def set_tools_instances(self, tools, tools_conf):
@@ -198,11 +183,7 @@
         # append sys_prompt to memory
         sys_prompt = self.system_prompt
         if sys_prompt:
-<<<<<<< HEAD
-            self._add_system_message_to_memory(message.context, content)
-=======
-            await self._add_system_message_to_memory(message.context)
->>>>>>> 05669161
+            await self._add_system_message_to_memory(message.context, content)
 
         # append observation to memory
         if observation.is_tool_result:
@@ -971,15 +952,7 @@
             logger.warn(
                 f"Failed to execute hooks for {hook_point}: {traceback.format_exc()}")
 
-<<<<<<< HEAD
     def _add_system_message_to_memory(self, context: Context, content: str):
-=======
-    @property
-    def _agent_context(self) -> AgentContext:
-        return self.agent_context
-
-    async def _add_system_message_to_memory(self, context: Context):
->>>>>>> 05669161
         session_id =  context.get_task().session_id
         task_id =  context.get_task().id
         user_id =  context.get_task().user_id
@@ -996,12 +969,8 @@
             return
         if not self.system_prompt:
             return
-<<<<<<< HEAD
-        content = self.custom_system_prompt(content)
+        content = await self.custom_system_prompt(context=context, content=content)
         logger.info(f'system prompt content: {content}')
-=======
-        content = await self.custom_system_prompt(context=context)
->>>>>>> 05669161
 
         self.memory.add(MemorySystemMessage(
             content=content,
@@ -1016,17 +985,11 @@
         logger.info(
             f"🧠 [MEMORY:short-term] Added system input to agent memory:  Agent#{self.id()}, 💬 {content[:100]}...")
 
-<<<<<<< HEAD
-    def custom_system_prompt(self, content: str):
+    async def custom_system_prompt(self, context: Context, content: str):
         if self.system_prompt_template is not None:
-            content = self.system_prompt_template.format(context=self.context, task=content, tool_list=self.tools)
+            content = self.system_prompt_template.format(context=context, task=content, tool_list=self.tools)
         else:
             content = self.system_prompt if not self.use_tools_in_prompt else self.system_prompt.format(tool_list=self.tools)
-=======
-    async def custom_system_prompt(self, context: Context):
-        content = self.system_prompt if not self.use_tools_in_prompt else self.system_prompt.format(
-            tool_list=self.tools)
->>>>>>> 05669161
         return content
 
     async def _add_human_input_to_memory(self, content: str, context: Context):
