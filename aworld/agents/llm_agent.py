# coding: utf-8
# Copyright (c) 2025 inclusionAI.
import copy
import json
import time
import traceback
import uuid
from collections import OrderedDict
from datetime import datetime
from typing import Dict, Any, List, Callable, Optional

import aworld.trace as trace
from aworld.core.agent.agent_desc import get_agent_desc
from aworld.core.agent.base import BaseAgent, AgentResult, is_agent_by_name, is_agent
from aworld.core.common import ActionResult, Observation, ActionModel, Config
from aworld.core.context.base import Context
from aworld.core.context.processor.prompt_processor import PromptProcessor
from aworld.core.context.prompts import BasePromptTemplate
from aworld.core.context.prompts.string_prompt_template import StringPromptTemplate
from aworld.core.event import eventbus
from aworld.core.event.base import Message, ToolMessage, Constants, AgentMessage, GroupMessage, TopicType
from aworld.core.model_output_parser import ModelOutputParser
from aworld.core.tool.tool_desc import get_tool_desc
from aworld.events.util import send_message
from aworld.logs.util import logger, color_log, Color
from aworld.mcp_client.utils import mcp_tool_desc_transform
from aworld.memory.main import MemoryFactory
from aworld.memory.models import MessageMetadata, MemoryAIMessage, MemoryToolMessage, MemoryHumanMessage, \
    MemorySystemMessage, MemoryMessage
from aworld.models.llm import get_llm_model, acall_llm_model, acall_llm_model_stream
from aworld.models.model_response import ModelResponse, ToolCall
from aworld.models.utils import tool_desc_transform, agent_desc_transform
from aworld.output import Outputs
from aworld.output.base import MessageOutput, Output
from aworld.runners.hook.hooks import HookPoint
from aworld.sandbox.base import Sandbox
from aworld.trace.constants import SPAN_NAME_PREFIX_AGENT
from aworld.trace.instrumentation import semconv
from aworld.utils.common import sync_exec, nest_dict_counter
from aworld.utils.serialized_util import to_serializable


class LlmOutputParser(ModelOutputParser[ModelResponse, AgentResult]):
    async def parse(self, resp: ModelResponse, **kwargs) -> AgentResult:
        """Standard parse based Openai API."""

        if not resp:
            logger.warning("no valid content to parse!")
            return AgentResult(actions=[], current_state=None)

        agent_id = kwargs.get("agent_id")
        if not agent_id:
            logger.warning("need agent_id param.")
            raise RuntimeError("no `agent_id` param.")

        results = []
        is_call_tool = False
        content = '' if resp.content is None else resp.content
        if kwargs.get("use_tools_in_prompt"):
            tool_calls = []
            for tool in self.use_tool_list(content):
                tool_calls.append(ToolCall.from_dict({
                    "id": tool.get("id"),
                    "function": {
                        "name": tool.get("tool"),
                        "arguments": tool.get("arguments")
                    }
                }))
            if tool_calls:
                resp.tool_calls = tool_calls

        if resp.tool_calls:
            is_call_tool = True
            for tool_call in resp.tool_calls:
                full_name: str = tool_call.function.name
                if not full_name:
                    logger.warning("tool call response no tool name.")
                    continue
                try:
                    params = json.loads(tool_call.function.arguments)
                except:
                    logger.warning(f"{tool_call.function.arguments} parse to json fail.")
                    params = {}
                # format in framework
                names = full_name.split("__")
                tool_name = names[0]
                if is_agent_by_name(full_name):
                    param_info = params.get('content', "") + ' ' + params.get('info', '')
                    results.append(ActionModel(tool_name=full_name,
                                               tool_call_id=tool_call.id,
                                               agent_name=agent_id,
                                               params=params,
                                               policy_info=content + param_info))
                else:
                    action_name = '__'.join(names[1:]) if len(names) > 1 else ''
                    results.append(ActionModel(tool_name=tool_name,
                                               tool_call_id=tool_call.id,
                                               action_name=action_name,
                                               agent_name=agent_id,
                                               params=params,
                                               policy_info=content))
        else:
            content = content.replace("```json", "").replace("```", "")
            results.append(ActionModel(agent_name=agent_id, policy_info=content))

        return AgentResult(actions=results, current_state=None, is_call_tool=is_call_tool)

    def use_tool_list(self, content: str) -> List[Dict[str, Any]]:
        tool_list = []
        try:
            content = content.replace('\n', '').replace('\r', '')
            response_json = json.loads(content)
            use_tool_list = response_json.get("use_tool_list", [])
            for use_tool in use_tool_list:
                tool_name = use_tool.get("tool", None)
                if tool_name:
                    tool_list.append(use_tool)
        except Exception:
            logger.debug(f"tool_parse error, content: {content}, \n{traceback.format_exc()}")
        return tool_list


class Agent(BaseAgent[Observation, List[ActionModel]]):
    """Basic agent for unified protocol within the framework."""

    def __init__(self,
                 name: str,
                 conf: Config | None = None,
                 desc: str = None,
                 agent_id: str = None,
                 *,
                 task: Any = None,
                 tool_names: List[str] = None,
                 agent_names: List[str] = None,
                 mcp_servers: List[str] = None,
                 mcp_config: Dict[str, Any] = None,
                 feedback_tool_result: bool = True,
                 wait_tool_result: bool = False,
                 sandbox: Sandbox = None,
                 system_prompt: str = None,
                 system_prompt_template: BasePromptTemplate = None,
                 agent_prompt: str = None,
                 need_reset: bool = True,
                 step_reset: bool = True,
                 use_tools_in_prompt: bool = False,
                 black_tool_actions: dict = None,
                 model_output_parser: ModelOutputParser[ModelResponse, AgentResult] = LlmOutputParser(),
                 tool_aggregate_func: Callable[..., Any] = None,
                 event_handler_name: str = None,
                 event_driven: bool = True,
                 **kwargs):
        """A api class implementation of agent, using the `Observation` and `List[ActionModel]` protocols.

        Args:
            system_prompt: Instruction of the agent.
            agent_prompt: Optimized prompt of the agent.
            need_reset: Whether need to reset the status in start.
            step_reset: Reset the status at each step
            use_tools_in_prompt: Whether the tool description in prompt.
            black_tool_actions: Black list of actions of the tool.
            model_output_parser: Llm response parse function for the agent standard output, transform llm response.
            tool_aggregate_func: Aggregation strategy for multiple tool results.
            event_handler_name: Custom handlers for certain types of events.
        """
        super(Agent, self).__init__(name, conf, desc, agent_id,
                                    task=task,
                                    tool_names=tool_names,
                                    agent_names=agent_names,
                                    mcp_servers=mcp_servers,
                                    mcp_config=mcp_config,
                                    feedback_tool_result=feedback_tool_result,
                                    wait_tool_result=wait_tool_result,
                                    sandbox=sandbox,
                                    **kwargs)
        conf = self.conf
        self.model_name = conf.llm_config.llm_model_name
        self._llm = None
        self.memory = MemoryFactory.instance()
        self.memory_config = conf.memory_config
        self.system_prompt: str = system_prompt if system_prompt else conf.system_prompt
        self.system_prompt_template: str = system_prompt_template if (
            system_prompt_template) else conf.system_prompt_template

        # for backward compatibility
        if not self.system_prompt_template:
            self.system_prompt_template = StringPromptTemplate.from_template(self.system_prompt)
        if isinstance(self.system_prompt_template, str):
            self.system_prompt_template = StringPromptTemplate.from_template(self.system_prompt_template)
        if not self.system_prompt:
            self.system_prompt = self.system_prompt_template.template
        self.agent_prompt: str = agent_prompt if agent_prompt else conf.agent_prompt
        self.event_driven = event_driven

        self.need_reset = need_reset if need_reset else conf.need_reset
        # whether to keep contextual information, False means keep, True means reset in every step by the agent call
        self.step_reset = step_reset
        # tool_name: [tool_action1, tool_action2, ...]
        self.black_tool_actions: Dict[str, List[str]] = black_tool_actions if black_tool_actions \
            else conf.get('black_tool_actions', {})
        self.model_output_parser = model_output_parser
        self.use_tools_in_prompt = use_tools_in_prompt if use_tools_in_prompt else conf.use_tools_in_prompt
        self.tools_aggregate_func = tool_aggregate_func if tool_aggregate_func else self._tools_aggregate_func
        self.event_handler_name = event_handler_name

    @property
    def llm(self):
        # lazy
        if self._llm is None:
            llm_config = self.conf.llm_config or None
            conf = llm_config if llm_config and (
                    llm_config.llm_provider or llm_config.llm_base_url or llm_config.llm_api_key or llm_config.llm_model_name) else self.conf
            self._llm = get_llm_model(conf)
        return self._llm

    def desc_transform(self, context: Context) -> None:
        """Transform of descriptions of supported tools, agents, and MCP servers in the framework to support function calls of LLM."""
        sync_exec(self.async_desc_transform, context)

    async def async_desc_transform(self, context: Context) -> None:
        """Transform of descriptions of supported tools, agents, and MCP servers in the framework to support function calls of LLM."""

        # Stateless tool
        self.tools = tool_desc_transform(get_tool_desc(),
                                         tools=self.tool_names if self.tool_names else [],
                                         black_tool_actions=self.black_tool_actions)
        # Agents as tool
        self.tools.extend(agent_desc_transform(get_agent_desc(),
                                               agents=self.handoffs if self.handoffs else []))
        # MCP servers are tools
        if self.sandbox:
            mcp_tools = await self.sandbox.mcpservers.list_tools(context)
            self.tools.extend(mcp_tools)
        else:
            self.tools.extend(await mcp_tool_desc_transform(self.mcp_servers, self.mcp_config))

    def messages_transform(self,
                           content: str,
                           image_urls: List[str] = None,
                           observation: Observation = None,
                           message: Message = None,
                           **kwargs) -> List[Dict[str, Any]]:
        return sync_exec(self.async_messages_transform, image_urls=image_urls, observation=observation,
                         message=message, **kwargs)

    async def async_messages_transform(self,
                                       image_urls: List[str] = None,
                                       observation: Observation = None,
                                       message: Message = None,
                                       **kwargs) -> List[Dict[str, Any]]:
        """Transform the original content to LLM messages of native format.

        Args:
            content: User content.
            image_urls: List of images encoded using base64.
            sys_prompt: Agent system prompt.
            max_step: The maximum list length obtained from memory.
        Returns:
            Message list for LLM.
        """
        agent_prompt = self.agent_prompt
        messages = []
        # append sys_prompt to memory
        await self._add_system_message_to_memory(context=message.context, content=observation.content)

        session_id = message.context.get_task().session_id
        task_id = message.context.get_task().id
        histories = self.memory.get_all(filters={
            "agent_id": self.id(),
            "session_id": session_id,
            "task_id": task_id,
            "memory_type": "message"
        })
        last_history = histories[-1] if histories and len(histories) > 0 else None

        # append observation to memory
        if observation.is_tool_result:
            for action_item in observation.action_result:
                tool_call_id = action_item.tool_call_id
                await self._add_tool_result_to_memory(tool_call_id, tool_result=action_item, context=message.context)
        elif not self.use_tools_in_prompt and last_history and last_history.metadata and "tool_calls" in last_history.metadata and \
                last_history.metadata[
                    'tool_calls']:
            for tool_call in last_history.metadata['tool_calls']:
                tool_call_id = tool_call['id']
                tool_name = tool_call['function']['name']
                if tool_name and tool_name == message.sender:
                    await self._add_tool_result_to_memory(tool_call_id, tool_result=observation.content,
                                                          context=message.context)
                    break
        else:
            content = observation.content
            logger.debug(f"agent_prompt: {agent_prompt}")
            if agent_prompt:
                content = agent_prompt.format(task=content, current_date=datetime.now().strftime("%Y-%m-%d"))
            if image_urls:
                urls = [{'type': 'text', 'text': content}]
                for image_url in image_urls:
                    urls.append(
                        {'type': 'image_url', 'image_url': {"url": image_url}})
                content = urls
            await self._add_human_input_to_memory(content, message.context, memory_type="message")

        # from memory get last n messages
        histories = self.memory.get_last_n(self.memory_config.history_number, filters={
            "agent_id": self.id(),
            "session_id": session_id,
            "task_id": task_id
        }, agent_memory_config=self.memory_config)
        if histories:
            # default use the first tool call
            for history in histories:
                if isinstance(history, MemoryMessage):
                    messages.append(history.to_openai_message())
                else:
                    if not self.use_tools_in_prompt and "tool_calls" in history.metadata and history.metadata[
                        'tool_calls']:
                        messages.append({'role': history.metadata['role'], 'content': history.content,
                                         'tool_calls': [history.metadata["tool_calls"][0]]})
                    else:
                        messages.append({'role': history.metadata['role'], 'content': history.content,
                                         "tool_call_id": history.metadata.get("tool_call_id")})
        return messages

    async def init_observation(self, observation: Observation) -> Observation:
        # supported string only
        if self.task and isinstance(self.task, str) and self.task != observation.content:
            observation.content = f"base task is: {self.task}\n{observation.content}"
            # `task` only needs to be processed once and reflected in the context
            self.task = None
        return observation

    def _log_messages(self, messages: List[Dict[str, Any]], **kwargs) -> None:
        """Log the sequence of messages for debugging purposes"""
        logger.info(f"[agent] Invoking LLM with {len(messages)} messages:")
        for i, msg in enumerate(messages):
            prefix = msg.get('role')
            logger.info(
                f"[agent] Message {i + 1}: {prefix} ===================================")
            if isinstance(msg['content'], list):
                try:
                    for item in msg['content']:
                        if item.get('type') == 'text':
                            logger.info(
                                f"[agent] Text content: {item.get('text')}")
                        elif item.get('type') == 'image_url':
                            image_url = item.get('image_url', {}).get('url', '')
                            if image_url.startswith('data:image'):
                                logger.info(f"[agent] Image: [Base64 image data]")
                            else:
                                logger.info(
                                    f"[agent] Image URL: {image_url[:30]}...")
                except Exception as e:
                    logger.error(f"[agent] Error parsing msg['content']: {msg}. Error: {e}")
                    content = str(msg['content'])
                    chunk_size = 500
                    for j in range(0, len(content), chunk_size):
                        chunk = content[j:j + chunk_size]
                        if j == 0:
                            logger.info(f"[agent] Content: {chunk}")
                        else:
                            logger.info(f"[agent] Content (continued): {chunk}")
            else:
                content = str(msg['content'])
                chunk_size = 500
                for j in range(0, len(content), chunk_size):
                    chunk = content[j:j + chunk_size]
                    if j == 0:
                        logger.info(f"[agent] Content: {chunk}")
                    else:
                        logger.info(f"[agent] Content (continued): {chunk}")

            if 'tool_calls' in msg and msg['tool_calls']:
                for tool_call in msg.get('tool_calls'):
                    if isinstance(tool_call, dict):
                        logger.info(
                            f"[agent] Tool call: {tool_call.get('function', {}).get('name', {})} - ID: {tool_call.get('id')}")
                        args = str(tool_call.get('function', {}).get(
                            'arguments', {}))[:1000]
                        logger.info(f"[agent] Tool args: {args}...")
                    elif isinstance(tool_call, ToolCall):
                        logger.info(
                            f"[agent] Tool call: {tool_call.function.name} - ID: {tool_call.id}")
                        args = str(tool_call.function.arguments)[:1000]
                        logger.info(f"[agent] Tool args: {args}...")

    def _agent_result(self, actions: List[ActionModel], caller: str, input_message: Message):
        if not actions:
            raise Exception(f'{self.id()} no action decision has been made.')
        if self.event_handler_name:
            return Message(payload=actions,
                           caller=caller,
                           sender=self.id(),
                           receiver=actions[0].tool_name,
                           category=self.event_handler_name,
                           session_id=input_message.context.session_id if input_message.context else "",
                           headers=self._update_headers(input_message))

        tools = OrderedDict()
        agents = []
        for action in actions:
            if is_agent(action):
                agents.append(action)
            else:
                if action.tool_name not in tools:
                    tools[action.tool_name] = []
                tools[action.tool_name].append(action)

        _group_name = None
        # agents and tools exist simultaneously, more than one agent/tool name
        if (agents and tools) or len(agents) > 1 or len(tools) > 1:
            _group_name = f"{self.id()}_{uuid.uuid1().hex}"

        # complex processing
        if _group_name:
            return GroupMessage(payload=actions,
                                caller=caller,
                                sender=self.id(),
                                receiver=actions[0].tool_name,
                                session_id=input_message.context.session_id if input_message.context else "",
                                group_id=_group_name,
                                topic=TopicType.GROUP_ACTIONS,
                                headers=self._update_headers(input_message))
        elif agents:
            return AgentMessage(payload=actions,
                                caller=caller,
                                sender=self.id(),
                                receiver=actions[0].tool_name,
                                session_id=input_message.context.session_id if input_message.context else "",
                                headers=self._update_headers(input_message))

        else:
            return ToolMessage(payload=actions,
                               caller=caller,
                               sender=self.id(),
                               receiver=actions[0].tool_name,
                               session_id=input_message.context.session_id if input_message.context else "",
                               headers=self._update_headers(input_message))

    def post_run(self, policy_result: List[ActionModel], policy_input: Observation, message: Message = None) -> Message:
        return self._agent_result(
            policy_result,
            policy_input.from_agent_name if policy_input.from_agent_name else policy_input.observer,
            message
        )

    async def async_post_run(self, policy_result: List[ActionModel], policy_input: Observation,
                             message: Message = None) -> Message:
        return self._agent_result(
            policy_result,
            policy_input.from_agent_name if policy_input.from_agent_name else policy_input.observer,
            message
        )

    def policy(self, observation: Observation, info: Dict[str, Any] = {}, message: Message = None, **kwargs) -> List[
        ActionModel]:
        """The strategy of an agent can be to decide which tools to use in the environment, or to delegate tasks to other agents.

        Args:
            observation: The state observed from tools in the environment.
            info: Extended information is used to assist the agent to decide a policy.

        Returns:
            ActionModel sequence from agent policy
        """
        return sync_exec(self.async_policy, observation, info, message, **kwargs)

    async def async_policy(self, observation: Observation, info: Dict[str, Any] = {}, message: Message = None,
                           **kwargs) -> List[ActionModel]:
        """The strategy of an agent can be to decide which tools to use in the environment, or to delegate tasks to other agents.

        Args:
            observation: The state observed from tools in the environment.
            info: Extended information is used to assist the agent to decide a policy.

        Returns:
            ActionModel sequence from agent policy
        """
        logger.info(f"Agent{type(self)}#{self.id()}: async_policy start")

        # Get current step information for trace recording
        source_span = trace.get_current_span()
        self._finished = False
        if hasattr(observation, 'context') and observation.context:
            self.task_histories = observation.context

        try:
            events = []
            async for event in self.run_hooks(message.context, HookPoint.PRE_LLM_CALL):
                events.append(event)
        except Exception:
            logger.debug(traceback.format_exc())

        messages = await self.build_llm_input(observation, info, message=message, **kwargs)

        serializable_messages = to_serializable(messages)
        llm_response = None
        if source_span:
            source_span.set_attribute("messages", json.dumps(serializable_messages, ensure_ascii=False))
        try:
            llm_response = await self.invoke_llm_model(messages, message=message, **kwargs)
        except Exception as e:
            logger.warn(traceback.format_exc())
            raise e
        finally:
            if llm_response:
                if llm_response.error:
                    logger.info(f"llm result error: {llm_response.error}")
                    if eventbus is not None:
                        output_message = Message(
                            category=Constants.OUTPUT,
                            payload=Output(
                                data=f"llm result error: {llm_response.error}"
                            ),
                            sender=self.id(),
                            session_id=message.context.session_id if message.context else "",
                            headers={"context": message.context}
                        )
                        await send_message(output_message)
                else:
                    await self._add_llm_response_to_memory(llm_response, message.context, history_messages=messages)
            else:
                logger.error(f"{self.id()} failed to get LLM response")
                raise RuntimeError(f"{self.id()} failed to get LLM response")

        try:
            events = []
            async for event in self.run_hooks(message.context, HookPoint.POST_LLM_CALL):
                events.append(event)
        except Exception as e:
            logger.debug(traceback.format_exc())

        agent_result = await self.model_output_parser.parse(llm_response,
                                                            agent_id=self.id(),
                                                            use_tools_in_prompt=self.use_tools_in_prompt)
        logger.info(f"agent_result: {agent_result}")
        if self.is_agent_finished(llm_response, agent_result):
            return agent_result.actions
        else:
            if not self.wait_tool_result:
                return agent_result.actions
            else:
                return await self.execution_tools(agent_result.actions, message)

    async def execution_tools(self, actions: List[ActionModel], message: Message = None, **kwargs) -> List[ActionModel]:
        """Tool execution operations.

        Returns:
            ActionModel sequence. Tool execution result.
        """
        from aworld.utils.run_util import exec_tool

        tool_results = []
        for act in actions:
            if is_agent(act):
                continue
            act_result = await exec_tool(tool_name=act.tool_name,
                                         action_name=act.action_name,
                                         params=act.params,
                                         agent_name=self.id(),
                                         context=message.context.deep_copy(),
                                         sub_task=True,
                                         outputs=message.context.outputs,
                                         task_group_id=message.context.get_task().group_id or uuid.uuid4().hex)
            if not act_result.success:
                color_log(f"Agent {self.id()} _execute_tool failed with exception: {act_result.msg}",
                          color=Color.red)
                continue
            tool_results.append(
                ActionResult(tool_call_id=act.tool_call_id, tool_name=act.tool_name, content=act_result.answer))
            await self._add_tool_result_to_memory(act.tool_call_id, act_result.answer,
                                                  context=message.context)
        result = sync_exec(self.tools_aggregate_func, tool_results)
        return result

    async def _tools_aggregate_func(self, tool_results: List[ActionResult]) -> List[ActionModel]:
        """Aggregate tool results
        Args:
            tool_results: Tool results
        Returns:
            ActionModel sequence
        """
        content = ""
        for res in tool_results:
            content += f"{res.content}\n"
        return [ActionModel(agent_name=self.id(), policy_info=content)]

    async def build_llm_input(self,
                              observation: Observation,
                              info: Dict[str, Any] = {},
                              message: Message = None,
                              **kwargs):
        """Build LLM input.

        Args:
            observation: The state observed from the environment
            info: Extended information to assist the agent in decision-making
        """
        await self.async_desc_transform(message.context)
        # observation secondary processing
        observation = await self.init_observation(observation)
        images = observation.images if self.conf.use_vision else None
        if self.conf.use_vision and not images and observation.image:
            images = [observation.image]
        messages = await self.async_messages_transform(image_urls=images, observation=observation, message=message)
        # truncate and other process
        try:
            messages = self._process_messages(messages=messages, context=message.context)
        except Exception as e:
            logger.warning(f"Failed to process messages in messages_transform: {e}")
            logger.debug(f"Process messages error details: {traceback.format_exc()}")

        self._log_messages(messages, context=message.context)

        return messages

    def _process_messages(self, messages: List[Dict[str, Any]],
                          context: Context = None) -> Optional[List[Dict[str, Any]]]:
        origin_messages = messages
        st = time.time()
        with trace.span(f"{SPAN_NAME_PREFIX_AGENT}llm_context_process", attributes={
            "start_time": st,
            semconv.AGENT_ID: self.id()
        }) as compress_span:
            if self.conf.context_rule is None:
                logger.debug('debug|skip process_messages context_rule is None')
                return messages
            origin_len = compressed_len = len(str(messages))
            origin_messages_count = truncated_messages_count = len(messages)
            try:
                prompt_processor = PromptProcessor(self.conf.context_rule, self.conf.llm_config)
                result = prompt_processor.process_messages(messages, context)
                messages = result.processed_messages

                compressed_len = len(str(messages))
                truncated_messages_count = len(messages)
                logger.debug(
                    f'debug|llm_context_process|{origin_len}|{compressed_len}|{origin_messages_count}|{truncated_messages_count}|\n|{origin_messages}\n|{messages}')
                return messages
            finally:
                compress_span.set_attributes({
                    "end_time": time.time(),
                    "duration": time.time() - st,
                    # messages length
                    "origin_messages_count": origin_messages_count,
                    "truncated_messages_count": truncated_messages_count,
                    "truncated_ratio": round(truncated_messages_count / origin_messages_count,
                                             2) if origin_messages_count > 0 else 0,
                    # token length
                    "origin_len": origin_len,
                    "compressed_len": compressed_len,
                    "compress_ratio": round(compressed_len / origin_len, 2)
                })

    async def invoke_llm_model(self,
                             messages: List[Dict[str, str]] = [],
                             message: Message = None,
                             **kwargs) -> ModelResponse:
        """Perform LLM call.

        Args:
            messages: LLM model input messages.
            message: Event message.
            **kwargs: Other parameters

        Returns:
            LLM response
        """
        outputs = None
        if kwargs.get("outputs") and isinstance(kwargs.get("outputs"), Outputs):
            outputs = kwargs.get("outputs")

        llm_response = None
        source_span = trace.get_current_span()
        serializable_messages = to_serializable(messages)
        message.context.context_info["llm_input"] = serializable_messages

        if source_span:
            source_span.set_attribute("messages", json.dumps(
                serializable_messages, ensure_ascii=False))

        try:
            stream_mode = kwargs.get("stream", False)
            float_temperature = float(self.conf.llm_config.llm_temperature)
            if stream_mode:
                llm_response = ModelResponse(
                    id="", model="", content="", tool_calls=[])
                resp_stream = acall_llm_model_stream(
                    self.llm,
                    messages=messages,
                    model=self.model_name,
                    temperature=float_temperature,
                    tools=self.tools if not self.use_tools_in_prompt and self.tools else None,
                    stream=True
                )

                async def async_call_llm(resp_stream, json_parse=False):
                    llm_resp = ModelResponse(
                        id="", model="", content="", tool_calls=[])

                    # Async streaming with acall_llm_model
                    async def async_generator():
                        async for chunk in resp_stream:
                            if chunk.content:
                                llm_resp.content += chunk.content
                                yield chunk.content
                            if chunk.tool_calls:
                                llm_resp.tool_calls.extend(chunk.tool_calls)
                            if chunk.error:
                                llm_resp.error = chunk.error
                            llm_resp.id = chunk.id
                            llm_resp.model = chunk.model
                            llm_resp.usage = nest_dict_counter(
                                llm_resp.usage, chunk.usage)

                    return MessageOutput(source=async_generator(), json_parse=json_parse), llm_resp

                output, response = await async_call_llm(resp_stream)
                llm_response = response

                if eventbus is not None and resp_stream:
                    output_message = Message(
                        category=Constants.OUTPUT,
                        payload=output,
                        sender=self.id(),
                        session_id=message.context.session_id if message.context else "",
                        headers={"context": message.context}
                    )
                    await send_message(output_message)
                elif not self.event_driven and outputs:
                    outputs.add_output(output)

            else:
                llm_response = await acall_llm_model(
                    self.llm,
                    messages=messages,
                    model=self.model_name,
                    temperature=float_temperature,
                    tools=self.tools if not self.use_tools_in_prompt and self.tools else None,
                    stream=kwargs.get("stream", False)
                )
                if eventbus is None:
                    logger.warn("=============== eventbus is none ============")
                if eventbus is not None and llm_response:
                    await send_message(Message(
                        category=Constants.OUTPUT,
                        payload=llm_response,
                        sender=self.id(),
                        session_id=message.context.session_id if message.context else "",
                        headers={"context": message.context}
                    ))
                elif not self.event_driven and outputs:
                    outputs.add_output(MessageOutput(
                        source=llm_response, json_parse=False))

            logger.info(f"Execute response: {json.dumps(llm_response.to_dict(), ensure_ascii=False)}")
        except Exception as e:
            logger.warn(traceback.format_exc())
            if eventbus is not None:
                output_message = Message(
                    category=Constants.OUTPUT,
                    payload=Output(
                        data=f"Failed to call llm model: {e}"
                    ),
                    sender=self.id(),
                    session_id=message.context.session_id if message.context else "",
                    headers={"context": message.context}
                )
                await send_message(output_message)
            raise e
        finally:
            message.context.context_info["llm_output"] = llm_response
        return llm_response

    def _init_context(self, context: Context):
        super()._init_context(context)
        logger.debug(f'init_context llm_agent {self.name()} {self.conf} {self.conf.context_rule}')

    async def run_hooks(self, context: Context, hook_point: str):
        """Execute hooks asynchronously"""
        from aworld.runners.hook.hook_factory import HookFactory
        from aworld.core.event.base import Message

        # Get all hooks for the specified hook point
        all_hooks = HookFactory.hooks(hook_point)
        hooks = all_hooks.get(hook_point, [])

        for hook in hooks:
            try:
                # Create a temporary Message object to pass to the hook
                message = Message(
                    category="agent_hook",
                    payload=None,
                    sender=self.id(),
                    session_id=context.session_id if hasattr(
                        context, 'session_id') else None,
                    headers={"context": message.context}
                )

                # Execute hook
                msg = await hook.exec(message, context)
                if msg:
                    logger.debug(f"Hook {hook.point()} executed successfully")
                    yield msg
            except Exception as e:
                logger.warning(f"Hook {hook.point()} execution failed: {traceback.format_exc()}")

    async def _add_system_message_to_memory(self, context: Context, content: str):
        if not self.system_prompt:
            return
        session_id = context.get_task().session_id
        task_id = context.get_task().id
        user_id = context.get_task().user_id

        histories = self.memory.get_last_n(0, filters={
            "agent_id": self.id(),
            "session_id": session_id,
            "task_id": task_id
        }, agent_memory_config=self.memory_config)
        if histories:
            logger.debug(f"🧠 [MEMORY:short-term] histories is not empty, do not need add system input to agent memory")
            return

        content = await self.custom_system_prompt(context=context, content=content, tool_list=self.tools)
        await self.memory.add(MemorySystemMessage(
            content=content,
            metadata=MessageMetadata(
                session_id=session_id,
                user_id=user_id,
                task_id=task_id,
                agent_id=self.id(),
                agent_name=self.name(),
            )
        ), agent_memory_config=self.memory_config)

    async def custom_system_prompt(self, context: Context, content: str, tool_list: List[str] = None):
        logger.info(f"llm_agent custom_system_prompt .. agent#{type(self)}#{self.id()}")
        return self.system_prompt_template.format(context=context, task=content, tool_list=tool_list)

    async def _add_human_input_to_memory(self, content: Any, context: Context, memory_type="init"):
        """Add user input to memory"""
        session_id = context.get_task().session_id
        user_id = context.get_task().user_id
        task_id = context.get_task().id

        await self.memory.add(MemoryHumanMessage(
            content=content,
            metadata=MessageMetadata(
                session_id=session_id,
                user_id=user_id,
                task_id=task_id,
                agent_id=self.id(),
                agent_name=self.name(),
            ),
            memory_type=memory_type
        ), agent_memory_config=self.memory_config)

    async def _add_llm_response_to_memory(self, llm_response, context: Context, history_messages:list, **kwargs):
        """Add LLM response to memory"""
<<<<<<< HEAD
        session_id = context.get_task().session_id
        user_id = context.get_task().user_id
        task_id = context.get_task().id

        ai_message = MemoryAIMessage(
=======
        await self.memory.add(MemoryAIMessage(
>>>>>>> 71be543d
            content=llm_response.content,
            tool_calls=llm_response.tool_calls,
            metadata=MessageMetadata(
                session_id=context.get_task().session_id,
                user_id=context.get_task().user_id,
                task_id=context.get_task().id,
                agent_id=self.id(),
                agent_name=self.name()
            )
        )
        await self.memory.add(ai_message, agent_memory_config=self.memory_config)


    async def _add_tool_result_to_memory(self, tool_call_id: str, tool_result: ActionResult, context: Context):
        """Add tool result to memory"""
        if hasattr(tool_result, 'content') and isinstance(tool_result.content, str) and tool_result.content.startswith(
                "data:image"):
            image_content = tool_result.content
            tool_result.content = "this picture is below "
            await self._do_add_tool_result_to_memory(tool_call_id, tool_result, context)
            image_content = [
                {
                    "type": "text",
                    "text": f"this is file of tool_call_id:{tool_result.tool_call_id}"
                },
                {
                    "type": "image_url",
                    "image_url": {
                        "url": image_content
                    }
                }
            ]
            await self._add_human_input_to_memory(image_content, context, "message")
        else:
            await self._do_add_tool_result_to_memory(tool_call_id, tool_result, context)

    async def _do_add_tool_result_to_memory(self, tool_call_id: str, tool_result: ActionResult, context: Context):
        """Add tool result to memory"""
        await self.memory.add(MemoryToolMessage(
            content=tool_result.content if hasattr(tool_result, 'content') else tool_result,
            tool_call_id=tool_call_id,
            status="success",
            metadata=MessageMetadata(
                session_id=context.get_task().session_id,
                user_id=context.get_task().user_id,
                task_id=context.get_task().id,
                agent_id=self.id(),
                agent_name=self.name(),
            )
        ), agent_memory_config=self.memory_config)

    def is_agent_finished(self, llm_response: ModelResponse, agent_result: AgentResult) -> bool:
        if not agent_result.is_call_tool:
            self._finished = True
        return self.finished

    def _update_headers(self, input_message: Message) -> Dict[str, Any]:
        headers = input_message.headers.copy()
        headers['context'] = input_message.context
        headers['level'] = headers.get('level', 0) + 1
        if input_message.group_id:
            headers['parent_group_id'] = input_message.group_id
        return headers<|MERGE_RESOLUTION|>--- conflicted
+++ resolved
@@ -856,15 +856,7 @@
 
     async def _add_llm_response_to_memory(self, llm_response, context: Context, history_messages:list, **kwargs):
         """Add LLM response to memory"""
-<<<<<<< HEAD
-        session_id = context.get_task().session_id
-        user_id = context.get_task().user_id
-        task_id = context.get_task().id
-
         ai_message = MemoryAIMessage(
-=======
-        await self.memory.add(MemoryAIMessage(
->>>>>>> 71be543d
             content=llm_response.content,
             tool_calls=llm_response.tool_calls,
             metadata=MessageMetadata(
