--- conflicted
+++ resolved
@@ -4,7 +4,7 @@
 import re
 import time
 import traceback
-import json, base64
+import json
 from typing import Dict, Any, Optional, List, Union, Tuple
 from dataclasses import dataclass, field
 
@@ -26,22 +26,25 @@
 @dataclass
 class Trajectory:
     """A class to store agent history records, including all observations, info and AgentResult"""
-    history: List[tuple[List[BaseMessage], Observation, Dict[str, Any], AIMessage, AgentResult]] = field(default_factory=list)
-
-    def add_step(self, input_messages:List[BaseMessage], observation: Observation, info: Dict[str, Any], output_message:AIMessage, agent_result: AgentResult):
+    history: List[tuple[List[BaseMessage], Observation, Dict[str, Any], AIMessage, AgentResult]] = field(
+        default_factory=list)
+
+    def add_step(self, input_messages: List[BaseMessage], observation: Observation, info: Dict[str, Any],
+                 output_message: AIMessage, agent_result: AgentResult):
         """Add a step to the history"""
         self.history.append((input_messages, observation, info, output_message, agent_result))
 
     def get_history(self) -> List[tuple[List[BaseMessage], Observation, Dict[str, Any], AIMessage, AgentResult]]:
         """Get the complete history"""
         return self.history
-    
+
     def save_history(self, file_path: str):
-        his_li=[]
+        his_li = []
         for input_messages, observation, info, output_message, agent_result in self.get_history():
-            llm_input=[{"type":input_message.type, "content":input_message.content} for input_message in input_messages]
-            llm_output=output_message.content
-            his_li.append({"llm_input":llm_input, "llm_output":llm_output})
+            llm_input = [{"type": input_message.type, "content": input_message.content} for input_message in
+                         input_messages]
+            llm_output = output_message.content
+            his_li.append({"llm_input": llm_input, "llm_output": llm_output})
         with open(file_path, 'w', encoding='utf-8') as f:
             json.dump(his_li, f, ensure_ascii=False, indent=4)
 
@@ -51,20 +54,13 @@
     def __init__(self, conf: Union[Dict[str, Any], ConfigDict, AgentConfig], **kwargs):
         super(BrowserAgent, self).__init__(conf, **kwargs)
         self.state = AgentState()
-<<<<<<< HEAD
         self.settings = self.conf
         provider = self.conf.llm_config.llm_provider if self.conf.llm_config.llm_provider else self.conf.llm_provider
         if provider == 'openai':
             self.conf.llm_config.llm_provider = 'chatopenai'
 
-=======
-        self.settings = conf.model_dump()
-        self.save_file_path=kwargs.get("save_file_path", "browser_agent_history3.json")
-        if conf.llm_provider == 'openai':
-            conf.llm_provider = 'chatopenai'
-        # raw actions list
+        self.save_file_path = self.conf.save_file_path
         self.available_actions = self._build_action_prompt()
->>>>>>> f4ff3e69
         # Note: Removed _message_manager initialization as it's no longer used
         # Initialize trajectory
         self.trajectory = Trajectory()
@@ -126,8 +122,8 @@
                     logger.info(f"[agent] Tool call: {tool_call.get('name')} - ID: {tool_call.get('id')}")
                     args = str(tool_call.get('args', {}))[:1000]
                     logger.info(f"[agent] Tool args: {args}...")
-    
-    def save_process(self,file_path: str):
+
+    def save_process(self, file_path: str):
         self.trajectory.save_history(file_path)
 
     def policy(self,
@@ -233,8 +229,9 @@
 
             if not output_message or not output_message.content:
                 logger.warning("[agent] LLM returned empty response")
-                return output_message, AgentResult(current_state=AgentBrain(evaluation_previous_goal="", memory="", thought="", next_goal=""),
-                                   actions=[ActionModel(tool_name=Tools.BROWSER.value, action_name="stop")])
+                return output_message, AgentResult(
+                    current_state=AgentBrain(evaluation_previous_goal="", memory="", thought="", next_goal=""),
+                    actions=[ActionModel(tool_name=Tools.BROWSER.value, action_name="stop")])
         except:
             logger.error(f"[agent] Response content: {output_message}")
             raise RuntimeError('call llm fail, please check llm conf and network.')
@@ -246,7 +243,7 @@
             max_retries = self.settings.get('max_llm_json_retries', 3)
             retry_count = 0
             json_parse_error = None
-            
+
             while retry_count < max_retries:
                 try:
                     parsed_json = extract_json_from_model_output(output_message.content)
@@ -258,31 +255,34 @@
                     json_parse_error = e
                     retry_count += 1
                     logger.warning(f"[agent] Failed to parse JSON (attempt {retry_count}/{max_retries}): {str(e)}")
-                    
+
                     if retry_count < max_retries:
                         # Add a reminder message about JSON format with specific structure guidance
-                        format_reminder = HumanMessage(content="Your responses must be always JSON with the specified format. Make sure your response includes a 'current_state' object with 'evaluation_previous_goal', 'memory', and 'next_goal' fields, and an 'action' array with the actions to perform. Do not include any explanatory text, only return the raw JSON.")
+                        format_reminder = HumanMessage(
+                            content="Your responses must be always JSON with the specified format. Make sure your response includes a 'current_state' object with 'evaluation_previous_goal', 'memory', and 'next_goal' fields, and an 'action' array with the actions to perform. Do not include any explanatory text, only return the raw JSON.")
                         retry_messages = input_messages.copy()
                         retry_messages.append(format_reminder)
-                        
+
                         # Retry with the updated messages
-                        logger.info(f"[agent] Retrying LLM invocation ({retry_count}/{max_retries}) with format reminder")
+                        logger.info(
+                            f"[agent] Retrying LLM invocation ({retry_count}/{max_retries}) with format reminder")
                         output_message = self.llm.invoke(retry_messages)
-                        
+
                         # Check for empty response during retry
                         if not output_message or not output_message.content:
-                            logger.warning(f"[agent] LLM returned empty response on retry attempt {retry_count}/{max_retries}")
+                            logger.warning(
+                                f"[agent] LLM returned empty response on retry attempt {retry_count}/{max_retries}")
                             # Continue to next retry instead of immediately returning
                             continue
-                            
+
                         if self.model_name == 'deepseek-reasoner':
                             output_message.content = _remove_think_tags(output_message.content)
-            
+
             # If all retries failed, raise the last error
             if json_parse_error:
                 logger.error(f"[agent] ❌ All {max_retries} attempts to parse JSON failed")
                 raise json_parse_error
-                
+
             logger.info((f"llm response: {parsed_json}"))
             agent_brain = AgentBrain(**parsed_json['current_state'])
             actions = parsed_json.get('action')
@@ -292,8 +292,8 @@
             if not actions:
                 logger.warning("agent not policy  an action.")
                 return output_message, AgentResult(current_state=agent_brain,
-                                   actions=[ActionModel(tool_name=Tools.BROWSER.value,
-                                                        action_name="done")])
+                                                   actions=[ActionModel(tool_name=Tools.BROWSER.value,
+                                                                        action_name="done")])
 
             for action in actions:
                 if "action_name" in action:
@@ -313,7 +313,7 @@
 
                         action_model = ActionModel(tool_name=Tools.BROWSER.value, action_name=k, params=v)
                         result.append(action_model)
-                        if k=="done":
+                        if k == "done":
                             self._finished = True
             return output_message, AgentResult(current_state=agent_brain, actions=result)
         except (ValueError, ValidationError) as e:
@@ -364,7 +364,7 @@
                 logger.error(error_msg)
                 raise ValueError(error_msg)
         return action_result.error is not None
-    
+
     def build_messages_from_trajectory_and_observation(self, observation: Optional[Observation] = None) -> List[
         BaseMessage]:
         """
@@ -449,10 +449,12 @@
                 # The previous action entries should match with action results
                 if len(previous_action_entries) == 0:
                     # 如果previous_action_entries为空，直接处理所有action_result，不做条数一致性检测
-                    logger.info(f"History item with action_result count ({len(obs.action_result)}) with empty previous actions - skipping count check")
+                    logger.info(
+                        f"History item with action_result count ({len(obs.action_result)}) with empty previous actions - skipping count check")
                 elif len(previous_action_entries) == len(obs.action_result):
                     for i, one_action_result in enumerate(obs.action_result):
-                        has_error = self._process_action_result(one_action_result, messages, previous_action_entries[i]) or has_error
+                        has_error = self._process_action_result(one_action_result, messages,
+                                                                previous_action_entries[i]) or has_error
                 else:
                     # If sizes don't match, this is a critical error
                     error_msg = f"Action results count ({len(obs.action_result)}) doesn't match action entries count ({len(previous_action_entries)})"
@@ -496,16 +498,18 @@
                 # Match action results with previous actions
                 if len(previous_action_entries) == 0:
                     # 如果previous_action_entries为空，直接处理所有action_result，不做条数一致性检测
-                    logger.info(f"Current observation with action_result count ({len(observation.action_result)}) with empty previous actions - skipping count check")
+                    logger.info(
+                        f"Current observation with action_result count ({len(observation.action_result)}) with empty previous actions - skipping count check")
                 elif len(previous_action_entries) == len(observation.action_result):
                     for i, one_action_result in enumerate(observation.action_result):
-                        has_error = self._process_action_result(one_action_result, messages, previous_action_entries[i]) or has_error
+                        has_error = self._process_action_result(one_action_result, messages,
+                                                                previous_action_entries[i]) or has_error
                 else:
                     # If sizes don't match, this is a critical error
                     error_msg = f"Action results count ({len(observation.action_result)}) doesn't match action entries count ({len(previous_action_entries)})"
                     logger.error(error_msg)
                     raise ValueError(error_msg)
-            
+
             # If there's an error, append observation content outside the loop
             if has_error and observation.content:
                 messages.append(HumanMessage(content=observation.content))
