# coding: utf-8
# Copyright (c) 2025 inclusionAI.

import abc
import uuid

import aworld.trace as trace

from typing import Generic, TypeVar, Dict, Any, List, Tuple, Union

from pydantic import BaseModel

from aworld.config.conf import AgentConfig, load_config, ConfigDict
from aworld.core.common import Observation, ActionModel
from aworld.core.context.base import AgentContext, Context
from aworld.core.event import eventbus
from aworld.events.util import send_message
from aworld.core.event.base import Message, Constants
from aworld.core.factory import Factory
from aworld.logs.util import logger
from aworld.output.base import StepOutput
from aworld.sandbox.base import Sandbox

from aworld.utils.common import convert_to_snake, replace_env_variables

INPUT = TypeVar('INPUT')
OUTPUT = TypeVar('OUTPUT')


def is_agent_by_name(name: str) -> bool:
    return name in AgentFactory


def is_agent(policy: ActionModel) -> bool:
    return is_agent_by_name(policy.tool_name) or (not policy.tool_name and not policy.action_name)


class AgentStatus:
    # Init status
    START = 0
    # Agent is running for monitor or collection
    RUNNING = 1
    # Agent reject the task
    REJECT = 2
    # Agent is idle
    IDLE = 3
    # Agent meets exception
    ERROR = 4
    # End of one agent step
    DONE = 5
    # End of one task step
    FINISHED = 6


class AgentResult(BaseModel):
    current_state: Any
    actions: List[ActionModel]
    is_call_tool: bool = True


class MemoryModel(BaseModel):
    # TODO: memory module
    message: Dict = {}
    tool_calls: Any = None
    content: Any = None


class BaseAgent(Generic[INPUT, OUTPUT]):
    __metaclass__ = abc.ABCMeta

    def __init__(self,
                 conf: Union[Dict[str, Any], ConfigDict, AgentConfig],
                 name: str,
                 desc: str = None,
                 agent_id: str = None,
                 *,
                 tool_names: List[str] = None,
                 agent_names: List[str] = None,
                 mcp_servers: List[str] = None,
                 mcp_config: Dict[str, Any] = None,
                 feedback_tool_result: bool = False,
                 sandbox: Sandbox = None,
                 **kwargs):
        """Base agent init.

        Args:
            conf: Agent config for internal processes.
            name: Agent name as identifier.
            desc: Agent description as tool description.
            tool_names: Tool names of local that agents can use.
            agent_names: Agents as tool name list.
            mcp_servers: Mcp names that the agent can use.
            mcp_config: Mcp config for mcp servers.
            feedback_tool_result: Whether feedback on the results of the tool.
                Agent1 uses tool1 when the value is True, it does not go to the other agent after obtaining the result of tool1.
                Instead, Agent1 uses the tool's result and makes a decision again.
            sandbox: Sandbox instance for tool execution, advanced usage.
        """
        self.conf = conf
        if isinstance(conf, ConfigDict):
            pass
        elif isinstance(conf, Dict):
            self.conf = ConfigDict(conf)
        elif isinstance(conf, AgentConfig):
            # To add flexibility
            self.conf = ConfigDict(conf.model_dump())
        else:
            logger.warning(f"Unknown conf type: {type(conf)}")

        self._name = name if name else convert_to_snake(
            self.__class__.__name__)
        self._desc = desc if desc else self._name
        # Unique flag based agent name
        self._id = agent_id if agent_id else f"{self._name}---uuid{uuid.uuid1().hex[0:6]}uuid"
        self.task = None
        # An agent can use the tool list
        self.tool_names: List[str] = tool_names or []
        human_tools = self.conf.get("human_tools", [])
        for tool in human_tools:
            self.tool_names.append(tool)
        # An agent can delegate tasks to other agent
        self.handoffs: List[str] = agent_names or []
        # Supported MCP server
        self.mcp_servers: List[str] = mcp_servers or []
<<<<<<< HEAD
        self.mcp_config: Dict[str, Any] = replace_env_variables(mcp_config) or {}
=======
        self.mcp_config: Dict[str, Any] = replace_env_variables(mcp_config or {})
>>>>>>> ed64262e
        self.trajectory: List[Tuple[INPUT, Dict[str, Any], AgentResult]] = []
        # all tools that the agent can use. note: string name/id only
        self.tools = []
        self.context = None
        self.agent_context = None
        self.state = AgentStatus.START
        self._finished = True
        self.hooks: Dict[str, List[str]] = {}
        self.feedback_tool_result = feedback_tool_result
        self.sandbox = sandbox or Sandbox(
            mcp_servers=self.mcp_servers, mcp_config=self.mcp_config)

    def _init_context(self, context: Context):
        self.context = context
        self.agent_context = AgentContext(
            agent_id=self.id(),
            agent_name=self.name(),
            agent_desc=self.desc(),
            tool_names=self.tool_names,
            context=self.context,
            parent_state=self.context.state  # Pass Context's state as parent state
        )

    def id(self) -> str:
        return self._id

    def name(self):
        return self._name

    def desc(self) -> str:
        return self._desc

    def run(self, message: Message, **kwargs) -> Message:
        self._init_context(message.context)
        observation = message.payload
        with trace.span(self._name, run_type=trace.RunType.AGNET) as agent_span:
            self.pre_run()
            result = self.policy(observation, message = message, **kwargs)
            final_result = self.post_run(result, observation)
            return final_result

    async def async_run(self, message: Message, **kwargs) -> Message:
<<<<<<< HEAD
=======
        self._init_context(message.context)
        logger.debug(f"context ({id(message.context)})")
        observation = message.payload
        if eventbus is not None:
            await send_message(Message(
                category=Constants.OUTPUT,
                payload=StepOutput.build_start_output(name=f"{self.id()}", alias_name=self.name(), step_num=0),
                sender=self.id(),
                session_id=self.context.session_id
            ))
>>>>>>> ed64262e
        with trace.span(self._name, run_type=trace.RunType.AGNET) as agent_span:
            self._init_context(message.context)
            observation = message.payload
            if eventbus is not None:
                await send_message(Message(
                    category=Constants.OUTPUT,
                    payload=StepOutput.build_start_output(name=f"{self.id()}",
                                                          alias_name=self.name(),
                                                          step_num=0,
                                                          task_id=self.context.task_id),
                    sender=self.id(),
                    session_id=self.context.session_id
                ))
            await self.async_pre_run()
            result = await self.async_policy(observation,message = message, **kwargs)
            final_result = await self.async_post_run(result, observation)
            return final_result

    @abc.abstractmethod
    def policy(self, observation: INPUT, info: Dict[str, Any] = None, **kwargs) -> OUTPUT:
        """The strategy of an agent can be to decide which tools to use in the environment, or to delegate tasks to other agents.

        Args:
            observation: The state observed from tools in the environment.
            info: Extended information is used to assist the agent to decide a policy.
        """

    @abc.abstractmethod
    async def async_policy(self, observation: INPUT, info: Dict[str, Any] = None, **kwargs) -> OUTPUT:
        """The strategy of an agent can be to decide which tools to use in the environment, or to delegate tasks to other agents.

        Args:
            observation: The state observed from tools in the environment.
            info: Extended information is used to assist the agent to decide a policy.
        """

    def reset(self, options: Dict[str, Any]):
        """Clean agent instance state and reset."""
        if options is None:
            options = {}
        self.task = options.get("task")
        self.tool_names = options.get("tool_names", [])
        self.handoffs = options.get("agent_names", [])
        self.mcp_servers = options.get("mcp_servers", [])
        self.tools = []
        self.trajectory = []
        self._finished = True

    async def async_reset(self, options: Dict[str, Any]):
        """Clean agent instance state and reset."""
        self.task = options.get("task")

    @property
    def finished(self) -> bool:
        """Agent finished the thing, default is True."""
        return self._finished

    def pre_run(self):
        pass

    def post_run(self, policy_result: OUTPUT, input: INPUT) -> Message:
        return policy_result

    async def async_pre_run(self):
        pass

    async def async_post_run(self, policy_result: OUTPUT, input: INPUT) -> Message:
        return policy_result


class AgentManager(Factory):
    def __init__(self, type_name: str = None):
        super(AgentManager, self).__init__(type_name)
        self._agent_conf = {}
        self._agent_instance = {}

    def __call__(self, name: str = None, *args, **kwargs):
        if name is None:
            return self

        conf = self._agent_conf.get(name)
        if not conf:
            logger.warning(f"{name} not find conf in agent factory")
            conf = dict()
        elif isinstance(conf, BaseModel):
            conf = conf.model_dump()

        user_conf = kwargs.pop('conf', None)
        if user_conf:
            if isinstance(user_conf, BaseModel):
                conf.update(user_conf.model_dump())
            elif isinstance(user_conf, dict):
                conf.update(user_conf)
            else:
                logger.warning(
                    f"Unknown conf type: {type(user_conf)}, ignored!")

        conf['name'] = name
        conf = ConfigDict(conf)
        if name in self._cls:
            agent = self._cls[name](conf=conf, **kwargs)
            self._agent_instance[name] = agent
        else:
            raise ValueError(f"Can not find {name} agent!")
        return agent

    def desc(self, name: str) -> str:
        if self._agent_instance.get(name, None) and self._agent_instance[name].desc():
            return self._agent_instance[name].desc()
        return self._desc.get(name, "")

    def agent_instance(self, name: str) -> BaseAgent | None:
        if self._agent_instance.get(name, None):
            return self._agent_instance[name]
        return None

    def register(self, name: str, desc: str, conf_file_name: str = None, **kwargs):
        """Register a tool to tool factory.

        Args:
            name: Tool name
            desc: Tool description
            supported_action: Tool abilities
            conf_file_name: Default tool config
        """
        res = super(AgentManager, self).register(name, desc, **kwargs)
        conf_file_name = conf_file_name if conf_file_name else f"{name}.yaml"
        conf = load_config(conf_file_name, kwargs.get("dir"))
        if not conf:
            logger.warning(f"{conf_file_name} not find, will use default")
            # use general tool config
            conf = AgentConfig().model_dump()
        self._agent_conf[name] = conf
        return res


AgentFactory = AgentManager("agent_type")<|MERGE_RESOLUTION|>--- conflicted
+++ resolved
@@ -122,11 +122,7 @@
         self.handoffs: List[str] = agent_names or []
         # Supported MCP server
         self.mcp_servers: List[str] = mcp_servers or []
-<<<<<<< HEAD
-        self.mcp_config: Dict[str, Any] = replace_env_variables(mcp_config) or {}
-=======
         self.mcp_config: Dict[str, Any] = replace_env_variables(mcp_config or {})
->>>>>>> ed64262e
         self.trajectory: List[Tuple[INPUT, Dict[str, Any], AgentResult]] = []
         # all tools that the agent can use. note: string name/id only
         self.tools = []
@@ -169,8 +165,6 @@
             return final_result
 
     async def async_run(self, message: Message, **kwargs) -> Message:
-<<<<<<< HEAD
-=======
         self._init_context(message.context)
         logger.debug(f"context ({id(message.context)})")
         observation = message.payload
@@ -181,20 +175,7 @@
                 sender=self.id(),
                 session_id=self.context.session_id
             ))
->>>>>>> ed64262e
         with trace.span(self._name, run_type=trace.RunType.AGNET) as agent_span:
-            self._init_context(message.context)
-            observation = message.payload
-            if eventbus is not None:
-                await send_message(Message(
-                    category=Constants.OUTPUT,
-                    payload=StepOutput.build_start_output(name=f"{self.id()}",
-                                                          alias_name=self.name(),
-                                                          step_num=0,
-                                                          task_id=self.context.task_id),
-                    sender=self.id(),
-                    session_id=self.context.session_id
-                ))
             await self.async_pre_run()
             result = await self.async_policy(observation,message = message, **kwargs)
             final_result = await self.async_post_run(result, observation)
