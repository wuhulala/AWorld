--- conflicted
+++ resolved
@@ -54,10 +54,6 @@
         return ops_list
     
     async def execute_pipeline(self, ops_list: List[Any], context: Context, event: ContextEvent,  **kwargs) -> Optional[Dict[str, Any]]:
-<<<<<<< HEAD
-        """Execute operation list directly with for loop"""
-=======
->>>>>>> 862b3012
         pipeline_start_time = time.time()
         total_ops = len(ops_list)
         successful_ops = 0
