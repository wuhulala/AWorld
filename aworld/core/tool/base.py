# coding: utf-8
# Copyright (c) 2025 inclusionAI.

import abc
import traceback
from typing import Dict, Tuple, Any, TypeVar, Generic, List, Union

from pydantic import BaseModel

from aworld.config.conf import ToolConfig, load_config, ConfigDict
from aworld.core.event import eventbus
from aworld.core.tool.action import ToolAction
from aworld.core.tool.action_factory import ActionFactory
from aworld.core.common import Observation, ActionModel, ActionResult, CallbackItem, CallbackResult, CallbackActionType
from aworld.core.context.base import Context
from aworld.core.event.base import Message, ToolMessage, AgentMessage, Constants
from aworld.core.factory import Factory
from aworld.events.util import send_message
from aworld.logs.util import logger
from aworld.models.model_response import ToolCall
from aworld.output import ToolResultOutput
from aworld.output.base import StepOutput
from aworld.utils.common import convert_to_snake, sync_exec

AgentInput = TypeVar("AgentInput")
ToolInput = TypeVar("ToolInput")


class BaseTool(Generic[AgentInput, ToolInput]):
    """The basic generic classes of tools in the environment, with two parameterized types: AgentInput and ToolInput.

    We follow the gym/gymnasium protocol to be compatible with gym games, can also build special env tool in the framework.
    """
    __metaclass__ = abc.ABCMeta

    def __init__(self, conf: Union[Dict[str, Any], ConfigDict, ToolConfig], **kwargs) -> None:
        self.conf = conf
        if isinstance(conf, ConfigDict):
            pass
        elif isinstance(conf, Dict):
            self.conf = ConfigDict(conf)
        elif isinstance(conf, ToolConfig):
            # To add flexibility
            self.conf = ConfigDict(conf.model_dump())
        else:
            logger.warning(f"Unknown conf type: {type(conf)}")
        self._finished = False

        self._name = kwargs.pop('name', self.conf.get("name", convert_to_snake(self.__class__.__name__)))
        action_executor.register(name=self.name(), tool=self)
        self.action_executor = action_executor
        self.event_driven = kwargs.pop('event_driven', self.conf.get('event_driven', False))
        self.handler = kwargs.get('handler', self.conf.get('handler', None))

        for k, v in kwargs.items():
            setattr(self, k, v)

    def _init_context(self, context: Context):
        self.context = context

    def name(self):
        """Tool unique name."""
        return self._name

    def pre_step(self, action: ToolInput, **kwargs):
        pass

    def post_step(self,
                  step_res: Tuple[AgentInput, float, bool, bool, Dict[str, Any]],
                  action: ToolInput,
                  **kwargs) -> Message:
        pass

    def step(self, message: Message, **kwargs) -> Message:
        self._init_context(message.context)
        action = message.payload
        self.pre_step(action, **kwargs)
        res = self.do_step(action, **kwargs)
        final_res = self.post_step(res, action, **kwargs)
        return final_res

    @abc.abstractmethod
    def reset(self, *, seed: int | None = None, options: Dict[str, str] | None = None) -> Tuple[
        AgentInput, dict[str, Any]]:
        """Resets the initial internal state, returning an initial state and extended info."""

    @abc.abstractmethod
    def do_step(self, action: ToolInput, **kwargs) -> Tuple[AgentInput, float, bool, bool, Dict[str, Any]]:
        """Run one step of the tool's in env using the actions.

        Args:
            action(ToolInput): Actions provided by the agent to update the observation.
        Return:
            Quintuple，key information: AgentInput and extended info dict.
        """

    @property
    def finished(self) -> bool:
        """The final execution status of the task from agent instructions."""
        return self._finished

    @abc.abstractmethod
    def close(self) -> None:
        """Close the tool resources in the environment."""

    def render(self):
        """For interface compatibility."""
        pass


class AsyncBaseTool(Generic[AgentInput, ToolInput]):
    """The basic generic classes of tools in the environment, with two parameterized types: AgentInput and ToolInput.

    We follow the gym/gymnasium protocol to be compatible with gym games, can also build special env tool in the framework.
    """
    __metaclass__ = abc.ABCMeta

    def __init__(self, conf: Union[Dict[str, Any], ConfigDict, ToolConfig], **kwargs) -> None:
        self.conf = conf
        if isinstance(conf, ConfigDict):
            pass
        elif isinstance(conf, Dict):
            self.conf = ConfigDict(conf)
        elif isinstance(conf, ToolConfig):
            # To add flexibility
            self.conf = ConfigDict(conf.model_dump())
        else:
            logger.warning(f"Unknown conf type: {type(conf)}")
        self._finished = False

        self._name = kwargs.pop('name', self.conf.get("name", convert_to_snake(self.__class__.__name__)))
        action_executor.register(name=self.name(), tool=self)
        self.action_executor = action_executor
        self.event_driven = kwargs.pop('event_driven', self.conf.get('event_driven', False))
        self.handler = kwargs.get('handler', self.conf.get('handler', None))

        for k, v in kwargs.items():
            setattr(self, k, v)

    def _init_context(self, context: Context):
        self.context = context

    def name(self):
        """Tool unique name."""
        return self._name

    async def pre_step(self, action: ToolInput, **kwargs):
        pass

    async def post_step(self,
                        step_res: Tuple[AgentInput, float, bool, bool, Dict[str, Any]],
                        action: ToolInput,
                        **kwargs) -> Message:
        pass

    async def step(self, message: Message, **kwargs) -> Message:
        self._init_context(message.context)
        action = message.payload
        await self.pre_step(action, **kwargs)
        res = await self.do_step(action, **kwargs)
        final_res = await self.post_step(res, action, **kwargs)
        return final_res

    @abc.abstractmethod
    async def reset(self, *, seed: int | None = None, options: Dict[str, str] | None = None) -> Tuple[
        AgentInput, dict[str, Any]]:
        """Resets the initial internal state, returning an initial state and extended info."""

    @abc.abstractmethod
    async def do_step(self, action: ToolInput, **kwargs) -> Tuple[AgentInput, float, bool, bool, Dict[str, Any]]:
        """Run one step of the tool's in env using the actions.

        Args:
            action(ToolInput): Actions provided by the agent to update the observation.
        Return:
            Quintuple，key information: AgentInput and extended info dict.
        """

    @property
    def finished(self) -> bool:
        """The final execution status of the task from agent instructions."""
        return self._finished

    @abc.abstractmethod
    async def close(self) -> None:
        """Close the tool resources in the environment."""

    async def render(self):
        """For interface compatibility."""
        pass


class Tool(BaseTool[Observation, List[ActionModel]]):
    def _internal_process(self, step_res: Tuple[AgentInput, float, bool, bool, Dict[str, Any]],
                          action: ToolInput,
                          **kwargs):
        if not step_res or not action:
            return
        for idx, act in enumerate(action):
            if eventbus is not None:
                tool_output = ToolResultOutput(
                    tool_type=kwargs.get("tool_id_mapping", {}).get(act.tool_id) or self.name(),
                    tool_name=act.tool_name,
                    data=step_res[0].content,
                    origin_tool_call=ToolCall.from_dict({
                        "function": {
                            "name": act.action_name,
                            "arguments": act.params,
                        }
                    }),
                    metadata=step_res[0].action_result[idx].metadata
                )
                tool_output_message = Message(
                    category=Constants.OUTPUT,
                    payload=tool_output,
                    sender=self.name(),
                    session_id=self.context.session_id if self.context else "",
                    headers={"context": self.context}
                )
                sync_exec(send_message, tool_output_message)

    def step(self, message: Message, **kwargs) -> Message:
        self._init_context(message.context)
        action = message.payload
        tool_id_mapping = {}
        for act in action:
            tool_id = act.tool_id
            tool_name = act.tool_name
            tool_id_mapping[tool_id] = tool_name
        self.pre_step(action, **kwargs)
        res = self.do_step(action, **kwargs)
        final_res = self.post_step(res, action, **kwargs)
        self._internal_process(res, action, tool_id_mapping=tool_id_mapping, **kwargs)
        return final_res

    def post_step(self,
                  step_res: Tuple[Observation, float, bool, bool, Dict[str, Any]],
                  action: List[ActionModel],
                  **kwargs) -> Tuple[Observation, float, bool, bool, Dict[str, Any]] | Message:
        if not step_res:
            raise Exception(f'{self.name()} no observation has been made.')

        step_res[0].from_agent_name = action[0].agent_name
        for idx, act in enumerate(action):
            step_res[0].action_result[idx].tool_id = act.tool_id

        agent = self.context.swarm.agents.get(action[0].agent_name)
        feedback_tool_result = agent.feedback_tool_result if agent else False
        if feedback_tool_result:
            return AgentMessage(payload=step_res,
                                caller=action[0].agent_name,
                                sender=self.name(),
                                receiver=action[0].agent_name,
                                session_id=self.context.session_id,
                                headers={"context": self.context})
        else:
            return AgentMessage(payload=step_res,
                                sender=action[0].agent_name,
                                session_id=self.context.session_id,
                                headers={"context": self.context})


class AsyncTool(AsyncBaseTool[Observation, List[ActionModel]]):
    async def _internal_process(self, step_res: Tuple[Observation, float, bool, bool, Dict[str, Any]],
                                action: List[ActionModel],
                                input_message: Message,
                                **kwargs):
        for idx, act in enumerate(action):
            # send tool results output
            if eventbus is not None:
                tool_output = ToolResultOutput(
                    tool_type=kwargs.get("tool_id_mapping", {}).get(act.tool_id) or self.name(),
                    tool_name=act.tool_name,
                    data=step_res[0].content,
                    origin_tool_call=ToolCall.from_dict({
                        "function": {
                            "name": act.action_name,
                            "arguments": act.params,
                        }
                    }),
                    metadata=step_res[0].action_result[idx].metadata
                )
                tool_output_message = Message(
                    category=Constants.OUTPUT,
                    payload=tool_output,
                    sender=self.name(),
                    session_id=self.context.session_id if self.context else "",
                    headers={"context": self.context}
                )
                await send_message(tool_output_message)

        await send_message(Message(
            category=Constants.OUTPUT,
            payload=StepOutput.build_finished_output(name=f"{action[0].agent_name if action else ''}",
                                                     step_num=0),
            sender=self.name(),
            receiver=action[0].agent_name,
            session_id=self.context.session_id if self.context else "",
            headers={"context": self.context}
        ))
        await self._exec_tool_callback(step_res, action,
                                       Message(
                                           category=Constants.TOOL_CALLBACK,
                                           payload=CallbackItem(
                                               data=step_res,
                                               actions=action,
                                               node_id=input_message.id
                                           ),
                                           sender=self.name(),
                                           receiver=action[0].agent_name,
                                           session_id=self.context.session_id
                                       ),
                                       **kwargs)



    async def step(self, message: Message, **kwargs) -> Message:
        self._init_context(message.context)
        action = message.payload
        tool_id_mapping = {}
        for act in action:
            tool_id = act.tool_id
            tool_name = act.tool_name
            tool_id_mapping[tool_id] = tool_name
        await self.pre_step(action, **kwargs)
        res = await self.do_step(action, **kwargs)
        final_res = await self.post_step(res, action, **kwargs)
        await self._internal_process(res, action, message, tool_id_mapping=tool_id_mapping, **kwargs)
        return final_res

    async def post_step(self,
                        step_res: Tuple[Observation, float, bool, bool, Dict[str, Any]],
                        action: List[ActionModel],
                        **kwargs) -> Tuple[Observation, float, bool, bool, Dict[str, Any]] | Message:
        if not step_res:
            raise Exception(f'{self.name()} no observation has been made.')

        step_res[0].from_agent_name = action[0].agent_name
        for idx, act in enumerate(action):
            step_res[0].action_result[idx].tool_id = act.tool_id

        agent = self.context.swarm.agents.get(action[0].agent_name)
        feedback_tool_result = agent.feedback_tool_result if agent else False
        if feedback_tool_result:
            return AgentMessage(payload=step_res,
                                caller=action[0].agent_name,
                                sender=self.name(),
                                receiver=action[0].agent_name,
                                session_id=self.context.session_id,
                                headers={"context": self.context})
        else:
            return AgentMessage(payload=step_res,
                                sender=action[0].agent_name,
                                session_id=self.context.session_id,
                                headers={"context": self.context})

    async def _exec_tool_callback(self, step_res: Tuple[Observation, float, bool, bool, Dict[str, Any]],
                                  action: List[ActionModel],
                                  message: Message,
                                  **kwargs):
        logger.info(f"send callback message: {message}")
        await send_message(message)

        from aworld.runners.state_manager import RuntimeStateManager, RunNodeStatus, RunNodeBusiType
        state_mng = RuntimeStateManager.instance()
        msg_id = message.id
        msg_node = state_mng.get_node(msg_id)
        state_mng.create_node(
            node_id=msg_id,
            busi_type=RunNodeBusiType.from_message_category(Constants.TOOL_CALLBACK),
            busi_id=message.receiver or "",
            session_id=message.session_id,
            msg_id=msg_id,
            msg_from=message.sender)
        res_node = await state_mng.wait_for_node_completion(msg_id)
        if res_node.status == RunNodeStatus.SUCCESS or res_node.results:
            tool_act_results = step_res[0].action_result
            callback_act_results = res_node.results
            if not callback_act_results:
                logger.warn(f"tool {self.name()} callback finished with empty node result.")
                return
            if len(tool_act_results) != len(callback_act_results):
                logger.warn("tool action result and callback action result length not match.")
                return
            for idx, res in enumerate(callback_act_results):
                if res.status == RunNodeStatus.SUCCESS:
                    callback_res = res.result.payload
                    if isinstance(callback_res, CallbackResult):
                        if callback_res.callback_action_type == CallbackActionType.OVERRIDE:
                            tool_act_results[idx].content = callback_res.result_data
                else:
                    logger.warn(f"tool {self.name()} callback finished with node result: {res}.")
                    continue

            return
        else:
            logger.warn(f"tool {self.name()} callback failed with node: {res_node}.")
            return


class ToolsManager(Factory):
    def __init__(self, type_name: str = None):
        super(ToolsManager, self).__init__(type_name)
        self._tool_with_action = {}
        self._tool_conf = {}
        self._tool_instance = {}

    def __iter__(self):
        for name in self._cls:
            name = "async_" + name if self._asyn.get(name, False) else name
            yield name

    def __contains__(self, name: str) -> bool:
        """Whether the name in the factory."""
        name = "async_" + name if self._asyn.get(name, False) else name
        return name in self._cls

    def __call__(self, name: str = None, *args, **kwargs):
        if name is None:
            return self

        asyn = kwargs.pop("asyn", False)
        name = "async_" + name if asyn else name

        conf = self._tool_conf.get(name)
        if not conf:
            logger.warning(f"{name} not find conf in tool factory")
            conf = dict()
        elif isinstance(conf, BaseModel):
            conf = conf.model_dump()

        user_conf = kwargs.pop('conf', None)
        if user_conf:
<<<<<<< HEAD
            if isinstance(user_conf, dict):
=======
            if isinstance(user_conf, ConfigDict) or isinstance(user_conf, dict):
>>>>>>> 91f7f4bd
                conf.update(user_conf)
            elif isinstance(user_conf, BaseModel):
                conf.update(user_conf.model_dump())
            else:
                logger.warning(f"Unknown conf type: {type(user_conf)}, ignored!")
        self._tool_conf[name] = conf

        # must is a dict
        conf['name'] = name
        conf = ConfigDict(conf)

        if kwargs.get("reuse", conf.get('reuse', False)) is True and name in self._tool_instance:
            return self._tool_instance[name]

        if name in self._cls:
            tool = self._cls[name](conf=conf, **kwargs)
            self._tool_instance[name] = tool
        else:
            raise RuntimeError(f"can not find {name} tool in the ToolFactory, register it first.")

        action_executor.register(name, tool)
        return tool

    def get_tool_action(self, tool: str, asyn: bool = False):
        if asyn:
            tool = "async_" + tool
        return self._tool_with_action.get(tool)

    def register(self, name: str, desc: str, supported_action: ToolAction = None, conf_file_name: str = None, **kwargs):
        """Register a tool to tool factory.

        Args:
            name: Tool name
            desc: Tool description
            supported_action: Tool abilities
            conf_file_name: Default tool config
        """
        res = super(ToolsManager, self).register(name, desc, **kwargs)
        asyn = kwargs.pop("asyn", False)
        prefix = "async_" if asyn else ""
        conf_file_name = conf_file_name if conf_file_name else f"{name}_tool.yaml"
        conf = load_config(conf_file_name, kwargs.get("dir"))
        if not conf:
            logger.debug(f"can not load conf from {conf_file_name}")
            # use general tool config
            conf = ToolConfig().model_dump()
        name = prefix + name
        self._tool_with_action[name] = supported_action
        self._tool_conf[name] = conf
        logger.debug(f"{name} register to the tool factory.")
        return res


ToolFactory = ToolsManager("env_tool_type")


class ToolActionExecutor(object):
    __metaclass__ = abc.ABCMeta

    def __init__(self, tool: Tool = None):
        self.tool = tool
        self.tools: Dict[str, Tool] = {}

    def register(
            self,
            name: str,
            tool: Union[Tool, AsyncTool]):
        self.tools[name] = tool

    @abc.abstractmethod
    def execute_action(self, actions: List[ActionModel], **kwargs) -> Tuple[List[ActionResult], Any]:
        """"""
        return self.execute_env_action(actions, self.tool, **kwargs)

    @abc.abstractmethod
    async def async_execute_action(self, actions: List[ActionModel], **kwargs) -> Tuple[List[ActionResult], Any]:
        """"""
        return await self.async_execute_env_action(actions, self.tool, **kwargs)

    @abc.abstractmethod
    def execute_env_action(self,
                           actions: List[ActionModel],
                           tool: Tool,
                           **kwargs) -> Tuple[List[ActionResult], Any]:
        """"""
        action_results = []
        ctx = None
        for action in actions:
            if action is None:
                logger.warning("empty action, ignore it.")
                continue

            if tool is None:
                tool_name = action.tool_name
                tool = self.tools.get(tool_name)
                if tool is None:
                    tool = ToolFactory(tool_name, conf=kwargs.get("conf", ToolConfig()))
                    self.tools[tool_name] = tool

            try:
                action_result, ctx = self.do_act(action, tool, **kwargs)
            except:
                logger.warning(traceback.format_exc())
                action_result = ActionResult(error=traceback.format_exc(), success=False)
            action_result.action_name = action.action_name
            action_result.tool_name = action.tool_name
            action_results.append(action_result)
        return action_results, ctx

    async def async_execute_env_action(self,
                                       actions: List[ActionModel],
                                       tool: Tool,
                                       **kwargs) -> Tuple[List[ActionResult], Any]:
        """"""
        action_results = []
        ctx = None
        for action in actions:
            if action is None:
                logger.warning("empty action, ignore it.")
                continue

            if tool is None:
                tool_name = "async_" + action.tool_name
                tool = self.tools.get(tool_name)
                if tool is None:
                    tool = ToolFactory(tool_name, conf=kwargs.get("conf", ToolConfig()))
                    self.tools[tool_name] = tool
            try:
                action_result, ctx = await self.async_do_act(action, tool, **kwargs)
            except:
                logger.warning(traceback.format_exc())
                action_result = ActionResult(error=traceback.format_exc(), success=False)
            action_result.action_name = action.action_name
            action_result.tool_name = action.tool_name
            action_results.append(action_result)
        return action_results, ctx

    def do_act(self, action_model: ActionModel, tool: Tool, **kwargs):
        action_name = action_model.action_name
        if action_name not in ActionFactory:
            action_name = action_model.tool_name + action_model.action_name
            if action_name not in ActionFactory:
                raise ValueError(f'Action {action_model.action_name} not found in ActionFactory')

        action = ActionFactory(action_name)
        action_result, page = action.act(action_model, tool=tool, **kwargs)
        logger.info(f"{tool.name()}-{action_model.action_name} execute finished")
        return action_result, page

    async def async_do_act(self, action_model: ActionModel, tool: Tool,
                           **kwargs):
        action_name = action_model.action_name
        if action_name not in ActionFactory:
            action_name = action_model.tool_name + action_model.action_name
            if action_name not in ActionFactory:
                raise ValueError(f'Action {action_model.action_name} not found in ActionFactory')

        action = ActionFactory(action_name)
        action_result, page = await action.async_act(action_model, tool=tool, **kwargs)
        logger.info(f"{tool.name()}-{action_model.action_name} execute finished")
        return action_result, page


action_executor = ToolActionExecutor()<|MERGE_RESOLUTION|>--- conflicted
+++ resolved
@@ -431,11 +431,7 @@
 
         user_conf = kwargs.pop('conf', None)
         if user_conf:
-<<<<<<< HEAD
             if isinstance(user_conf, dict):
-=======
-            if isinstance(user_conf, ConfigDict) or isinstance(user_conf, dict):
->>>>>>> 91f7f4bd
                 conf.update(user_conf)
             elif isinstance(user_conf, BaseModel):
                 conf.update(user_conf.model_dump())
