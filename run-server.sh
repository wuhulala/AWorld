--- conflicted
+++ resolved
@@ -1,11 +1,5 @@
-<<<<<<< HEAD
-python setup.py install
-
-pip install -r examples/web/requirements.txt
-=======
 #!/bin/bash
 cd "$(dirname "$0")"
->>>>>>> 9c5b3328
 
 pip install -r aworld/requirements.txt && \
 
