--- conflicted
+++ resolved
@@ -42,12 +42,8 @@
 env.bak/
 venv.bak/
 .env
-<<<<<<< HEAD
 .env.docker
-=======
-.env.*
 
->>>>>>> 9e304137
 # IDE specific files
 .idea/
 .vscode/
