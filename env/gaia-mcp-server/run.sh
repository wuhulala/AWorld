--- conflicted
+++ resolved
@@ -21,10 +21,6 @@
   }
 }
 ```
-<<<<<<< HEAD
 EOF
 
-sh -c "cd mcp_servers && python mcp_config.py"
-=======
-EOF
->>>>>>> b4a26e90
+sh -c "cd mcp_servers && python mcp_config.py"